--- conflicted
+++ resolved
@@ -4,11 +4,7 @@
 
 By default `Reactor Netty` uses an "`Event Loop Group`", where the number of the worker threads equals the number of
 processors available to the runtime on initialization (but with a minimum value of 4). When you need a different configuration,
-<<<<<<< HEAD
-you can use one of the {javadoc}/reactor/netty5/resources/LoopResources.html[`LoopResource`]`#create`
-=======
-you can use one of the {javadoc}/reactor/netty/resources/LoopResources.html[`LoopResources`]`#create`
->>>>>>> 0597ddd4
+you can use one of the {javadoc}/reactor/netty5/resources/LoopResources.html[`LoopResources`]`#create`
 methods.
 
 The following listing shows the default configuration for the Event Loop Group:
@@ -34,10 +30,10 @@
 ==== Disposing Event Loop Group
 
 - If you use the default `Event Loop Group` provided by Reactor Netty, invoke
-{javadoc}/reactor/netty/http/HttpResources.html[`HttpResources`]`#disposeLoopsAndConnections`/`#disposeLoopsAndConnectionsLater` method.
+{javadoc}/reactor/netty5/http/HttpResources.html[`HttpResources`]`#disposeLoopsAndConnections`/`#disposeLoopsAndConnectionsLater` method.
 
 NOTE: Disposing `HttpResources` means that every server/client that is using it, will not be able to use it anymore!
 
-- If you use custom `LoopResources`, invoke {javadoc}/reactor/netty/resources/LoopResources.html[`LoopResources`]`#dispose`/`#disposeLater` method.
+- If you use custom `LoopResources`, invoke {javadoc}/reactor/netty5/resources/LoopResources.html[`LoopResources`]`#dispose`/`#disposeLater` method.
 
 NOTE: Disposing the custom `LoopResources` means that every server/client that is configured to use it, will not be able to use it anymore!