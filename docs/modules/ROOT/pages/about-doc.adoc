[[about-doc]]
= About the Documentation
:linkattrs:

Stephane Maldini <https://twitter.com/smaldini[@smaldini]>; Violeta Georgieva <https://twitter.com/violeta_g_g[@violeta_g_g]> Version {project-version}

This section provides a brief overview of `Reactor Netty` reference documentation. You do not
need to read this guide in a linear fashion. Each piece stands on its own, though they
often refer to other pieces.

[[latest-version-and-copyright-notice]]
== Latest Version and Copyright Notice

The `Reactor Netty` reference guide is available as `HTML` documents. The latest copy is available
at https://projectreactor.io/docs/netty/release/reference/index.html

Copies of this document may be made for your own use and for distribution to others,
provided that you do not charge any fee for such copies and further provided that each
copy contains this `Copyright Notice`, whether distributed in print or electronically.

[[contributing-to-the-documentation]]
== Contributing to the Documentation
The reference guide is written in
https://asciidoctor.org/docs/asciidoc-writers-guide/[Asciidoc] using https://docs.antora.org/antora/latest/[Antora], and you can find its
sources at {reactor-netty-github-repo}/docs.

If you have an improvement, we will be happy to get a pull request from you!

We recommend that you check out a local copy of the repository so that you can
generate the documentation by using the `asciidoctor` Gradle task and checking the
rendering. Some of the sections rely on included files, so `GitHub` rendering is
not always complete.

ifeval::["{backend}" == "html5"]
TIP: To facilitate documentation edits, you can edit the current page from the `Edit this Page` link located in the upper right corner sidebar. The link opens
an edit `UI` directly on `GitHub` for the main source file for the current page. These links are
only present in the `HTML5` version of this reference guide. They look like the following link:
<<<<<<< HEAD
link:https://github.com/reactor/reactor-netty/edit/netty5/docs/modules/ROOT/pages/about-doc.adoc[Edit this Page^, role="fa fa-edit"] to xref:about-doc.adoc[About the Documentation].
=======
link:https://github.com/reactor/reactor-netty/edit/main/docs/modules/ROOT/pages/about-doc.adoc[Edit this Page^, role="fa fa-edit"] to make changes to xref:about-doc.adoc[About the Documentation] page.
>>>>>>> f71a4147
endif::[]

[[getting-help]]
== Getting Help
There are several ways to reach out for help with `Reactor Netty`. You can:

* Get in touch with the community on https://gitter.im/reactor/reactor-netty[Gitter].
* Ask a question on stackoverflow.com at
https://stackoverflow.com/tags/reactor-netty[`reactor-netty`].
* Report bugs in `Github` issues. The repository is the following:
https://github.com/reactor/reactor-netty/issues[reactor-netty].

NOTE: All of `Reactor Netty` is open source,
{reactor-netty-github-repo}/docs[including this
documentation].<|MERGE_RESOLUTION|>--- conflicted
+++ resolved
@@ -35,11 +35,7 @@
 TIP: To facilitate documentation edits, you can edit the current page from the `Edit this Page` link located in the upper right corner sidebar. The link opens
 an edit `UI` directly on `GitHub` for the main source file for the current page. These links are
 only present in the `HTML5` version of this reference guide. They look like the following link:
-<<<<<<< HEAD
-link:https://github.com/reactor/reactor-netty/edit/netty5/docs/modules/ROOT/pages/about-doc.adoc[Edit this Page^, role="fa fa-edit"] to xref:about-doc.adoc[About the Documentation].
-=======
-link:https://github.com/reactor/reactor-netty/edit/main/docs/modules/ROOT/pages/about-doc.adoc[Edit this Page^, role="fa fa-edit"] to make changes to xref:about-doc.adoc[About the Documentation] page.
->>>>>>> f71a4147
+link:https://github.com/reactor/reactor-netty/edit/netty5/docs/modules/ROOT/pages/about-doc.adoc[Edit this Page^, role="fa fa-edit"] to make changes to xref:about-doc.adoc[About the Documentation] page.
 endif::[]
 
 [[getting-help]]
