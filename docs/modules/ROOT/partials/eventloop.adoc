--- conflicted
+++ resolved
@@ -3,14 +3,8 @@
 === Event Loop Group
 
 By default `Reactor Netty` uses an "`Event Loop Group`", where the number of the worker threads equals the number of
-<<<<<<< HEAD
-processors available to the runtime on initialization (but with a minimum value of 4). When you need a different configuration,
-you can use one of the {javadoc}/reactor/netty5/resources/LoopResources.html[`LoopResources`]`#create`
-methods.
-=======
 processors available to the runtime on initialization (but with a minimum value of 4). This "`Event Loop Group`" is shared between all servers and clients in one JVM.
-When you need a different configuration, you can use one of the {javadoc}/reactor/netty/resources/LoopResources.html[`LoopResources`]`#create` methods.
->>>>>>> 8b4b0467
+When you need a different configuration, you can use one of the {javadoc}/reactor/netty5/resources/LoopResources.html[`LoopResources`]`#create` methods.
 
 The following listing shows the default configuration for the Event Loop Group:
 
