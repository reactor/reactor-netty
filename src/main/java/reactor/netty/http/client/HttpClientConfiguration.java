--- conflicted
+++ resolved
@@ -79,11 +79,7 @@
 		this.cookieDecoder = from.cookieDecoder;
 		this.decoder = from.decoder;
 		this.followRedirectPredicate = from.followRedirectPredicate;
-<<<<<<< HEAD
-=======
 		this.redirectRequestConsumer = from.redirectRequestConsumer;
-		this.chunkedTransfer = from.chunkedTransfer;
->>>>>>> c6f7e48c
 		this.baseUrl = from.baseUrl;
 		this.headers = from.headers;
 		this.method = from.method;
