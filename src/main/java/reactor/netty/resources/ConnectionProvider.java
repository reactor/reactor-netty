/*
 * Copyright (c) 2011-Present Pivotal Software Inc, All Rights Reserved.
 *
 * Licensed under the Apache License, Version 2.0 (the "License");
 * you may not use this file except in compliance with the License.
 * You may obtain a copy of the License at
 *
 *       https://www.apache.org/licenses/LICENSE-2.0
 *
 * Unless required by applicable law or agreed to in writing, software
 * distributed under the License is distributed on an "AS IS" BASIS,
 * WITHOUT WARRANTIES OR CONDITIONS OF ANY KIND, either express or implied.
 * See the License for the specific language governing permissions and
 * limitations under the License.
 */

package reactor.netty.resources;

import io.netty.bootstrap.Bootstrap;
import reactor.core.Disposable;
import reactor.core.publisher.Mono;
import reactor.netty.Connection;
import reactor.netty.ReactorNetty;
import reactor.pool.InstrumentedPool;
import reactor.pool.Pool;
import reactor.pool.PoolBuilder;
import reactor.util.annotation.NonNull;

import java.net.SocketAddress;
import java.time.Duration;
import java.util.Objects;
import java.util.concurrent.TimeoutException;
import java.util.function.Function;

/**
 * A {@link ConnectionProvider} will produce {@link Connection}
 *
 * @author Stephane Maldini
 * @since 0.8
 */
@FunctionalInterface
public interface ConnectionProvider extends Disposable {

	/**
	 * Default max connections, if -1 will never wait to acquire before opening a new
	 * connection in an unbounded fashion. Fallback to
	 * available number of processors (but with a minimum value of 16)
	 */
	int DEFAULT_POOL_MAX_CONNECTIONS =
			Integer.parseInt(System.getProperty(ReactorNetty.POOL_MAX_CONNECTIONS,
			"" + Math.max(Runtime.getRuntime()
			            .availableProcessors(), 8) * 2));

	/**
	 * Default acquisition timeout (milliseconds) before error. If -1 will never wait to
	 * acquire before opening a new
	 * connection in an unbounded fashion. Fallback 45 seconds
	 */
	long DEFAULT_POOL_ACQUIRE_TIMEOUT = Long.parseLong(System.getProperty(
			ReactorNetty.POOL_ACQUIRE_TIMEOUT,
			"" + 45000));

	/**
	 * Creates a builder for {@link ConnectionProvider}
	 *
	 * @param name {@link ConnectionProvider} name
	 * @return a new ConnectionProvider builder
	 */
	static ConnectionProvider.Builder builder(String name) {
		return new Builder(name);
	}

	/**
	 * Return a {@link ConnectionProvider} that will always create a new
	 * {@link Connection}.
	 *
	 * @return a {@link ConnectionProvider} that will always create a new
	 * {@link Connection}.
	 */
	static ConnectionProvider newConnection() {
		return NewConnectionProvider.INSTANCE;
	}

	/**
	 * Create a new {@link ConnectionProvider} to cache and reuse a fixed maximum
	 * number of {@link Connection}.
	 * <p>A Fixed {@link ConnectionProvider} will open up to the given max number of
	 * processors observed by this jvm (minimum 4).
	 * Further connections will be pending acquisition until {@link #DEFAULT_POOL_ACQUIRE_TIMEOUT}
	 * and the default pending acquisition max count will be 500.
	 *
	 * @param name the connection pool name
	 *
	 * @return a new {@link ConnectionProvider} to cache and reuse a fixed maximum
	 * number of {@link Connection}
	 */
	static ConnectionProvider create(String name) {
		return builder(name).maxConnections(DEFAULT_POOL_MAX_CONNECTIONS)
		                    .pendingAcquireMaxCount(500)
		                    .pendingAcquireTimeout(Duration.ofMillis(DEFAULT_POOL_ACQUIRE_TIMEOUT))
		                    .build();
	}

	/**
	 * Create a new {@link ConnectionProvider} to cache and reuse a fixed maximum
	 * number of {@link Connection}.
	 * <p>A Fixed {@link ConnectionProvider} will open up to the given max connection value.
	 * Further connections will be pending acquisition until {@link #DEFAULT_POOL_ACQUIRE_TIMEOUT}
	 * and the default pending acquisition max count will be 2 * max connections value.
	 *
	 * @param name the connection pool name
	 * @param maxConnections the maximum number of connections before starting pending
	 * acquisition on existing ones
	 *
	 * @return a new {@link ConnectionProvider} to cache and reuse a fixed maximum
	 * number of {@link Connection}
	 */
	static ConnectionProvider create(String name, int maxConnections) {
<<<<<<< HEAD
		return builder(name).maxConnections(maxConnections).fifo();
=======
		return builder(name).maxConnections(maxConnections)
		                    .pendingAcquireTimeout(Duration.ofMillis(DEFAULT_POOL_ACQUIRE_TIMEOUT))
		                    .build();
>>>>>>> a4d83432
	}

	/**
	 * Return an existing or new {@link Connection} on subscribe.
	 *
	 * @param bootstrap the client connection {@link Bootstrap}
	 *
	 * @return an existing or new {@link Mono} of {@link Connection}
	 */
	Mono<? extends Connection> acquire(Bootstrap bootstrap);


	default void disposeWhen(@NonNull SocketAddress address) {
	}

	/**
	 * Dispose this ConnectionProvider.
	 * This method is NOT blocking. It is implemented as fire-and-forget.
	 * Use {@link #disposeLater()} when you need to observe the final
	 * status of the operation, combined with {@link Mono#block()}
	 * if you need to synchronously wait for the underlying resources to be disposed.
	 */
	@Override
	default void dispose() {
		//noop default
		disposeLater().subscribe();
	}

	/**
	 * Returns a Mono that triggers the disposal of the ConnectionProvider when subscribed to.
	 *
	 * @return a Mono representing the completion of the ConnectionProvider disposal.
	 **/
	default Mono<Void> disposeLater() {
		//noop default
		return Mono.empty();
	}

	/**
	 * Returns the maximum number of connections before start pending
	 *
	 * @return the maximum number of connections before start pending
	 */
	default int maxConnections() {
		return -1;
	}

	/**
	 * Build a {@link ConnectionProvider} to cache and reuse a fixed maximum number of
	 * {@link Connection}. Further connections will be pending acquisition depending on
	 * pendingAcquireTime. The maximum number of connections is for the connections in a single
	 * connection pool, where a connection pool corresponds to a concrete remote host.
	 */
	final class Builder {

		static final int PENDING_ACQUIRE_MAX_COUNT_NOT_SPECIFIED = -2;

		String   name;
		int      maxConnections         = DEFAULT_POOL_MAX_CONNECTIONS;
		int      pendingAcquireMaxCount = PENDING_ACQUIRE_MAX_COUNT_NOT_SPECIFIED;
		Duration pendingAcquireTimeout  = Duration.ofMillis(DEFAULT_POOL_ACQUIRE_TIMEOUT);
		Duration maxIdleTime;
		Duration maxLifeTime;
		Function<PoolBuilder<PooledConnectionProvider.PooledConnection, ?>,
				InstrumentedPool<PooledConnectionProvider.PooledConnection>> leasingStrategy;

		/**
		 * Returns {@link Builder} new instance with name and default properties.
		 *
		 * @param name {@link ConnectionProvider} name
		 */
		private Builder(String name) {
			name(name);
		}

		/**
		 * {@link ConnectionProvider} name is used for metrics
		 *
		 * @param name {@link ConnectionProvider} name
		 * @return {@literal this}
		 * @throws NullPointerException if name is null
		 */
		public final Builder name(String name) {
			this.name = Objects.requireNonNull(name, "name");
			return this;
		}

		/**
		 * Set the options to use for configuring {@link ConnectionProvider} acquire timeout.
		 * Default to {@link #DEFAULT_POOL_ACQUIRE_TIMEOUT}.
		 *
		 * @param pendingAcquireTimeout the maximum time after which a pending acquire
		 * must complete or the {@link TimeoutException} will be thrown (resolution: ms)
		 * @return {@literal this}
		 * @throws NullPointerException if pendingAcquireTimeout is null
		 */
		public final Builder pendingAcquireTimeout(Duration pendingAcquireTimeout) {
			this.pendingAcquireTimeout = Objects.requireNonNull(pendingAcquireTimeout, "pendingAcquireTimeout");
			return this;
		}

		/**
		 * Set the options to use for configuring {@link ConnectionProvider} maximum connections per connection pool.
		 * Default to {@link #DEFAULT_POOL_MAX_CONNECTIONS}.
		 *
		 * @param maxConnections the maximum number of connections (per connection pool) before start pending
		 * @return {@literal this}
		 * @throws IllegalArgumentException if maxConnections is negative
		 */
		public final Builder maxConnections(int maxConnections) {
			if (maxConnections <= 0) {
				throw new IllegalArgumentException("Max Connections value must be strictly positive");
			}
			this.maxConnections = maxConnections;
			return this;
		}

		/**
		 * Set the options to use for configuring {@link ConnectionProvider} the maximum number of registered
		 * requests for acquire to keep in a pending queue
		 * When invoked with -1 the pending queue will not have upper limit.
		 * If this option is not specified, 2 * max connections will be used as a default.
		 *
		 * @param pendingAcquireMaxCount the maximum number of registered requests for acquire to keep
		 * in a pending queue
		 * @return {@literal this}
		 * @throws IllegalArgumentException if pendingAcquireMaxCount is negative
		 */
		public final Builder pendingAcquireMaxCount(int pendingAcquireMaxCount) {
			if (pendingAcquireMaxCount != -1 && pendingAcquireMaxCount <= 0) {
				throw new IllegalArgumentException("Pending acquire max count must be strictly positive");
			}
			this.pendingAcquireMaxCount = pendingAcquireMaxCount;
			return this;
		}

		/**
		 * Set the options to use for configuring {@link ConnectionProvider} max idle time.
		 *
		 * @param maxIdleTime the {@link Duration} after which the channel will be closed when idle (resolution: ms)
		 * @return {@literal this}
		 * @throws NullPointerException if maxIdleTime is null
		 */
		public final Builder maxIdleTime(Duration maxIdleTime) {
			this.maxIdleTime = Objects.requireNonNull(maxIdleTime);
			return this;
		}

		/**
		 * Set the options to use for configuring {@link ConnectionProvider} max life time.
		 *
		 * @param maxLifeTime the {@link Duration} after which the channel will be closed (resolution: ms)
		 * @return {@literal this}
		 * @throws NullPointerException if maxLifeTime is null
		 */
		public final Builder maxLifeTime(Duration maxLifeTime) {
			this.maxLifeTime = Objects.requireNonNull(maxLifeTime);
			return this;
		}

		/**
		 * Build a LIFO flavor of {@link Pool}, that is to say a flavor where the last
		 * {@link Pool#acquire()} {@link Mono Mono} that was pending is served first
		 * whenever a resource becomes available.
		 *
		 * @return a builder of {@link Pool} with LIFO pending acquire ordering
		 */
		public final ConnectionProvider lifo() {
			return build(PoolBuilder::lifo);
		}

		/**
		 * Build a FIFO flavor of {@link Pool}, that is to say a flavor where the first
		 * {@link Pool#acquire()} {@link Mono Mono} that was pending is served first
		 * whenever a resource becomes available.
		 *
		 * @return a builder of {@link Pool} with FIFO pending acquire ordering
		 */
		public final ConnectionProvider fifo() {
			return build(PoolBuilder::fifo);
		}

		/**
		 * Builds new ConnectionProvider
		 *
		 * @return builds new ConnectionProvider
		 */
<<<<<<< HEAD
		private ConnectionProvider build(Function<PoolBuilder<PooledConnectionProvider.PooledConnection, ?>,
				InstrumentedPool<PooledConnectionProvider.PooledConnection>> leasingStrategy) {
			this.leasingStrategy = Objects.requireNonNull(leasingStrategy);
=======
		public final ConnectionProvider build() {
			if (pendingAcquireMaxCount == PENDING_ACQUIRE_MAX_COUNT_NOT_SPECIFIED) {
				this.pendingAcquireMaxCount = 2 * this.maxConnections;
			}
>>>>>>> a4d83432
			return new PooledConnectionProvider(this);
		}

		@Override
		public boolean equals(Object o) {
			if (this == o) {
				return true;
			}
			if (o == null || getClass() != o.getClass()) {
				return false;
			}
			Builder builder = (Builder) o;
			return maxConnections == builder.maxConnections &&
			        pendingAcquireMaxCount == builder.pendingAcquireMaxCount &&
			        name.equals(builder.name) &&
			        pendingAcquireTimeout.equals(builder.pendingAcquireTimeout) &&
			        Objects.equals(maxIdleTime, builder.maxIdleTime) &&
			        Objects.equals(maxLifeTime, builder.maxLifeTime) &&
					Objects.equals(leasingStrategy, builder.leasingStrategy);
		}

		@Override
		public int hashCode() {
<<<<<<< HEAD
			return Objects.hash(name, acquireTimeout, maxConnections, maxPendingAcquire, maxIdleTime, maxLifeTime, leasingStrategy);
=======
			return Objects.hash(name, pendingAcquireTimeout, maxConnections, pendingAcquireMaxCount, maxIdleTime, maxLifeTime);
>>>>>>> a4d83432
		}
	}
}<|MERGE_RESOLUTION|>--- conflicted
+++ resolved
@@ -116,13 +116,9 @@
 	 * number of {@link Connection}
 	 */
 	static ConnectionProvider create(String name, int maxConnections) {
-<<<<<<< HEAD
-		return builder(name).maxConnections(maxConnections).fifo();
-=======
 		return builder(name).maxConnections(maxConnections)
 		                    .pendingAcquireTimeout(Duration.ofMillis(DEFAULT_POOL_ACQUIRE_TIMEOUT))
-		                    .build();
->>>>>>> a4d83432
+		                    .fifo();
 	}
 
 	/**
@@ -310,16 +306,12 @@
 		 *
 		 * @return builds new ConnectionProvider
 		 */
-<<<<<<< HEAD
 		private ConnectionProvider build(Function<PoolBuilder<PooledConnectionProvider.PooledConnection, ?>,
 				InstrumentedPool<PooledConnectionProvider.PooledConnection>> leasingStrategy) {
 			this.leasingStrategy = Objects.requireNonNull(leasingStrategy);
-=======
-		public final ConnectionProvider build() {
 			if (pendingAcquireMaxCount == PENDING_ACQUIRE_MAX_COUNT_NOT_SPECIFIED) {
 				this.pendingAcquireMaxCount = 2 * this.maxConnections;
 			}
->>>>>>> a4d83432
 			return new PooledConnectionProvider(this);
 		}
 
@@ -343,11 +335,7 @@
 
 		@Override
 		public int hashCode() {
-<<<<<<< HEAD
-			return Objects.hash(name, acquireTimeout, maxConnections, maxPendingAcquire, maxIdleTime, maxLifeTime, leasingStrategy);
-=======
-			return Objects.hash(name, pendingAcquireTimeout, maxConnections, pendingAcquireMaxCount, maxIdleTime, maxLifeTime);
->>>>>>> a4d83432
+			return Objects.hash(name, pendingAcquireTimeout, maxConnections, pendingAcquireMaxCount, maxIdleTime, maxLifeTime, leasingStrategy);
 		}
 	}
 }