--- conflicted
+++ resolved
@@ -864,10 +864,7 @@
 	}
 
 	@Test
-<<<<<<< HEAD
-	void testTrailerHeadersFullResponse() throws Exception {
-=======
-	void testTrailerHeadersFullResponseSend() {
+	void testTrailerHeadersFullResponseSend() throws Exception {
 		disposableServer =
 				createServer()
 				        .handle((req, res) ->
@@ -880,7 +877,7 @@
 	}
 
 	@Test
-	void testTrailerHeadersFullResponseSendFluxContentAlwaysEmpty() {
+	void testTrailerHeadersFullResponseSendFluxContentAlwaysEmpty() throws Exception {
 		disposableServer =
 				createServer()
 				        .handle((req, res) ->
@@ -894,7 +891,7 @@
 	}
 
 	@Test
-	void testTrailerHeadersFullResponseSendFluxContentLengthZero() {
+	void testTrailerHeadersFullResponseSendFluxContentLengthZero() throws Exception {
 		disposableServer =
 				createServer()
 				        .handle((req, res) ->
@@ -908,7 +905,7 @@
 	}
 
 	@Test
-	void testTrailerHeadersFullResponseSendHeaders() {
+	void testTrailerHeadersFullResponseSendHeaders() throws Exception {
 		disposableServer =
 				createServer()
 				        .handle((req, res) ->
@@ -921,8 +918,7 @@
 	}
 
 	@Test
-	void testTrailerHeadersFullResponseSendMono() {
->>>>>>> af368d93
+	void testTrailerHeadersFullResponseSendMono() throws Exception {
 		disposableServer =
 				createServer()
 				        .handle((req, res) ->
@@ -935,7 +931,7 @@
 	}
 
 	@Test
-	void testTrailerHeadersFullResponseSendMonoEmpty() {
+	void testTrailerHeadersFullResponseSendMonoEmpty() throws Exception {
 		disposableServer =
 				createServer()
 				        .handle((req, res) -> {
@@ -949,7 +945,7 @@
 	}
 
 	@Test
-	void testTrailerHeadersFullResponseSendObject() {
+	void testTrailerHeadersFullResponseSendObject() throws Exception {
 		disposableServer =
 				createServer()
 				        .handle((req, res) ->
