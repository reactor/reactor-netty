/*
 * Copyright (c) 2021-2022 VMware, Inc. or its affiliates, All Rights Reserved.
 *
 * Licensed under the Apache License, Version 2.0 (the "License");
 * you may not use this file except in compliance with the License.
 * You may obtain a copy of the License at
 *
 *   https://www.apache.org/licenses/LICENSE-2.0
 *
 * Unless required by applicable law or agreed to in writing, software
 * distributed under the License is distributed on an "AS IS" BASIS,
 * WITHOUT WARRANTIES OR CONDITIONS OF ANY KIND, either express or implied.
 * See the License for the specific language governing permissions and
 * limitations under the License.
 */
package reactor.netty.http.client;

import io.netty.channel.Channel;
import io.netty.channel.ChannelHandlerAdapter;
import io.netty.channel.ChannelId;
import io.netty.channel.embedded.EmbeddedChannel;
import io.netty.handler.codec.http2.Http2FrameCodecBuilder;
import io.netty.handler.codec.http2.Http2MultiplexHandler;
import org.junit.jupiter.api.Test;
<<<<<<< HEAD
import reactor.core.Disposable;
=======
import reactor.core.publisher.Flux;
>>>>>>> 6530f763
import reactor.core.publisher.Mono;
import reactor.core.scheduler.Schedulers;
import reactor.netty.Connection;
import reactor.netty.internal.shaded.reactor.pool.PoolAcquireTimeoutException;
import reactor.netty.internal.shaded.reactor.pool.PoolBuilder;
import reactor.netty.internal.shaded.reactor.pool.PoolConfig;
import reactor.netty.internal.shaded.reactor.pool.PooledRef;
import reactor.test.StepVerifier;

import java.nio.charset.StandardCharsets;
import java.time.Duration;
import java.util.ArrayList;
import java.util.List;
import java.util.Random;
import java.util.concurrent.CountDownLatch;
import java.util.concurrent.TimeUnit;
<<<<<<< HEAD
import java.util.function.BiFunction;
=======
import java.util.concurrent.atomic.AtomicReference;
>>>>>>> 6530f763

import static org.assertj.core.api.Assertions.assertThat;

class Http2PoolTest {

	@Test
	void acquireInvalidate() {
		EmbeddedChannel channel = new EmbeddedChannel(Http2FrameCodecBuilder.forClient().build(),
				new Http2MultiplexHandler(new ChannelHandlerAdapter() {}));
		PoolBuilder<Connection, PoolConfig<Connection>> poolBuilder =
				PoolBuilder.from(Mono.just(Connection.from(channel)))
				           .idleResourceReuseLruOrder()
				           .maxPendingAcquireUnbounded()
				           .sizeBetween(0, 1);
		Http2Pool http2Pool = poolBuilder.build(config -> new Http2Pool(config, null, -1, -1));

		try {
			List<PooledRef<Connection>> acquired = new ArrayList<>();
			http2Pool.acquire().subscribe(acquired::add);
			http2Pool.acquire().subscribe(acquired::add);
			http2Pool.acquire().subscribe(acquired::add);

			channel.runPendingTasks();

			assertThat(acquired).hasSize(3);
			assertThat(http2Pool.activeStreams()).isEqualTo(3);
			assertThat(http2Pool.totalMaxConcurrentStreams).isEqualTo(Integer.MAX_VALUE);

			for (PooledRef<Connection> slot : acquired) {
				slot.invalidate().block(Duration.ofSeconds(1));
			}

			assertThat(http2Pool.activeStreams()).isEqualTo(0);
			assertThat(http2Pool.totalMaxConcurrentStreams).isEqualTo(Integer.MAX_VALUE);

			for (PooledRef<Connection> slot : acquired) {
				// second invalidate() should be ignored and ACQUIRED size should remain the same
				slot.invalidate().block(Duration.ofSeconds(1));
			}

			assertThat(http2Pool.activeStreams()).isEqualTo(0);
			assertThat(http2Pool.totalMaxConcurrentStreams).isEqualTo(Integer.MAX_VALUE);
		}
		finally {
			channel.finishAndReleaseAll();
			Connection.from(channel).dispose();
		}
	}

	@Test
	void acquireRelease() {
		EmbeddedChannel channel = new EmbeddedChannel(Http2FrameCodecBuilder.forClient().build(),
				new Http2MultiplexHandler(new ChannelHandlerAdapter() {}));
		PoolBuilder<Connection, PoolConfig<Connection>> poolBuilder =
				PoolBuilder.from(Mono.just(Connection.from(channel)))
				           .idleResourceReuseLruOrder()
				           .maxPendingAcquireUnbounded()
				           .sizeBetween(0, 1);
		Http2Pool http2Pool = poolBuilder.build(config -> new Http2Pool(config, null, -1, -1));

		try {
			List<PooledRef<Connection>> acquired = new ArrayList<>();
			http2Pool.acquire().subscribe(acquired::add);
			http2Pool.acquire().subscribe(acquired::add);
			http2Pool.acquire().subscribe(acquired::add);

			channel.runPendingTasks();

			assertThat(acquired).hasSize(3);
			assertThat(http2Pool.activeStreams()).isEqualTo(3);
			assertThat(http2Pool.totalMaxConcurrentStreams).isEqualTo(Integer.MAX_VALUE);

			for (PooledRef<Connection> slot : acquired) {
				slot.release().block(Duration.ofSeconds(1));
			}

			assertThat(http2Pool.activeStreams()).isEqualTo(0);
			assertThat(http2Pool.totalMaxConcurrentStreams).isEqualTo(Integer.MAX_VALUE);

			for (PooledRef<Connection> slot : acquired) {
				// second release() should be ignored and ACQUIRED size should remain the same
				slot.release().block(Duration.ofSeconds(1));
			}

			assertThat(http2Pool.activeStreams()).isEqualTo(0);
			assertThat(http2Pool.totalMaxConcurrentStreams).isEqualTo(Integer.MAX_VALUE);
		}
		finally {
			channel.finishAndReleaseAll();
			Connection.from(channel).dispose();
		}
	}

	@Test
	void evictClosedConnection() throws Exception {
		PoolBuilder<Connection, PoolConfig<Connection>> poolBuilder =
				PoolBuilder.from(Mono.fromSupplier(() -> {
				               Channel channel = new EmbeddedChannel(
				                   new TestChannelId(),
				                   Http2FrameCodecBuilder.forClient().build());
				               return Connection.from(channel);
				           }))
				           .idleResourceReuseLruOrder()
				           .maxPendingAcquireUnbounded()
				           .sizeBetween(0, 1);
		Http2Pool http2Pool = poolBuilder.build(config -> new Http2Pool(config, null, -1, -1));

		Connection connection = null;
		try {
			PooledRef<Connection> acquired1 = http2Pool.acquire().block();

			assertThat(acquired1).isNotNull();
			assertThat(http2Pool.activeStreams()).isEqualTo(1);
			assertThat(http2Pool.connections.size()).isEqualTo(1);
			assertThat(http2Pool.totalMaxConcurrentStreams).isEqualTo(0);

			connection = acquired1.poolable();
			ChannelId id1 = connection.channel().id();
			CountDownLatch latch = new CountDownLatch(1);
			((EmbeddedChannel) connection.channel()).finishAndReleaseAll();
			connection.onDispose(latch::countDown);
			connection.dispose();

			assertThat(latch.await(1, TimeUnit.SECONDS)).as("latch await").isTrue();

			assertThat(http2Pool.activeStreams()).isEqualTo(1);
			assertThat(http2Pool.connections.size()).isEqualTo(1);
			assertThat(http2Pool.totalMaxConcurrentStreams).isEqualTo(0);

			acquired1.invalidate().block();

			assertThat(http2Pool.activeStreams()).isEqualTo(0);
			assertThat(http2Pool.connections.size()).isEqualTo(0);
			assertThat(http2Pool.totalMaxConcurrentStreams).isEqualTo(0);

			PooledRef<Connection> acquired2 = http2Pool.acquire().block();

			assertThat(acquired2).isNotNull();
			assertThat(http2Pool.activeStreams()).isEqualTo(1);
			assertThat(http2Pool.connections.size()).isEqualTo(1);
			assertThat(http2Pool.totalMaxConcurrentStreams).isEqualTo(0);

			connection = acquired2.poolable();
			ChannelId id2 = connection.channel().id();

			assertThat(id1).isNotEqualTo(id2);

			acquired2.invalidate().block();

			assertThat(http2Pool.activeStreams()).isEqualTo(0);
			assertThat(http2Pool.connections.size()).isEqualTo(1);
			assertThat(http2Pool.totalMaxConcurrentStreams).isEqualTo(0);
		}
		finally {
			if (connection != null) {
				((EmbeddedChannel) connection.channel()).finishAndReleaseAll();
				connection.dispose();
			}
		}
	}

	@Test
	void evictClosedConnectionMaxConnectionsNotReached_1() throws Exception {
		evictClosedConnectionMaxConnectionsNotReached(false);
	}

	@Test
	void evictClosedConnectionMaxConnectionsNotReached_2() throws Exception {
		evictClosedConnectionMaxConnectionsNotReached(true);
	}

	private void evictClosedConnectionMaxConnectionsNotReached(boolean closeSecond) throws Exception {
		PoolBuilder<Connection, PoolConfig<Connection>> poolBuilder =
				PoolBuilder.from(Mono.fromSupplier(() -> {
				               Channel channel = new EmbeddedChannel(
				                   new TestChannelId(),
				                   Http2FrameCodecBuilder.forClient().build(),
				                   new Http2MultiplexHandler(new ChannelHandlerAdapter() {}));
				               return Connection.from(channel);
				           }))
				           .idleResourceReuseLruOrder()
				           .maxPendingAcquireUnbounded()
				           .sizeBetween(0, 2);
		Http2Pool http2Pool = poolBuilder.build(config -> new Http2Pool(config, null, -1, -1));

		Connection connection = null;
		try {
			PooledRef<Connection> acquired1 = http2Pool.acquire().block();

			assertThat(acquired1).isNotNull();
			assertThat(http2Pool.activeStreams()).isEqualTo(1);
			assertThat(http2Pool.connections.size()).isEqualTo(1);
			assertThat(http2Pool.totalMaxConcurrentStreams).isEqualTo(Integer.MAX_VALUE);

			connection = acquired1.poolable();
			ChannelId id1 = connection.channel().id();
			CountDownLatch latch = new CountDownLatch(1);
			((EmbeddedChannel) connection.channel()).finishAndReleaseAll();
			connection.onDispose(latch::countDown);
			connection.dispose();

			assertThat(latch.await(1, TimeUnit.SECONDS)).as("latch await").isTrue();

			assertThat(http2Pool.activeStreams()).isEqualTo(1);
			assertThat(http2Pool.connections.size()).isEqualTo(1);
			assertThat(http2Pool.totalMaxConcurrentStreams).isEqualTo(Integer.MAX_VALUE);

			PooledRef<Connection> acquired2 = http2Pool.acquire().block();
			assertThat(acquired2).isNotNull();

			AtomicReference<PooledRef<Connection>> acquired3 = new AtomicReference<>();
			http2Pool.acquire().subscribe(acquired3::set);

			connection = acquired2.poolable();
			((EmbeddedChannel) connection.channel()).runPendingTasks();

			assertThat(http2Pool.activeStreams()).isEqualTo(3);
			assertThat(http2Pool.connections.size()).isEqualTo(2);
			assertThat(http2Pool.totalMaxConcurrentStreams).isEqualTo(2L * Integer.MAX_VALUE);

			if (closeSecond) {
				latch = new CountDownLatch(1);
				((EmbeddedChannel) connection.channel()).finishAndReleaseAll();
				connection.onDispose(latch::countDown);
				connection.dispose();

				assertThat(latch.await(1, TimeUnit.SECONDS)).as("latch await").isTrue();
			}

			ChannelId id2 = connection.channel().id();
			assertThat(id1).isNotEqualTo(id2);

			acquired1.invalidate().block();
			acquired2.invalidate().block();

			assertThat(http2Pool.activeStreams()).isEqualTo(1);
			assertThat(http2Pool.connections.size()).isEqualTo(1);
			assertThat(http2Pool.totalMaxConcurrentStreams).isEqualTo(Integer.MAX_VALUE);

			acquired3.get().invalidate().block();

			assertThat(http2Pool.activeStreams()).isEqualTo(0);
			if (closeSecond) {
				assertThat(http2Pool.connections.size()).isEqualTo(0);
				assertThat(http2Pool.totalMaxConcurrentStreams).isEqualTo(0);
			}
			else {
				assertThat(http2Pool.connections.size()).isEqualTo(1);
				assertThat(http2Pool.totalMaxConcurrentStreams).isEqualTo(Integer.MAX_VALUE);
			}
		}
		finally {
			if (connection != null) {
				((EmbeddedChannel) connection.channel()).finishAndReleaseAll();
				connection.dispose();
			}
		}
	}

	@Test
	void evictClosedConnectionMaxConnectionsReached() throws Exception {
		PoolBuilder<Connection, PoolConfig<Connection>> poolBuilder =
				PoolBuilder.from(Mono.fromSupplier(() -> {
				               Channel channel = new EmbeddedChannel(
				                   new TestChannelId(),
				                   Http2FrameCodecBuilder.forClient().build());
				               return Connection.from(channel);
				           }))
				           .idleResourceReuseLruOrder()
				           .maxPendingAcquireUnbounded()
				           .sizeBetween(0, 1);
		Http2Pool http2Pool = poolBuilder.build(config -> new Http2Pool(config, null, -1, -1));

		Connection connection = null;
		try {
			PooledRef<Connection> acquired1 = http2Pool.acquire().block();

			assertThat(acquired1).isNotNull();
			assertThat(http2Pool.activeStreams()).isEqualTo(1);
			assertThat(http2Pool.connections.size()).isEqualTo(1);
			assertThat(http2Pool.totalMaxConcurrentStreams).isEqualTo(0);

			connection = acquired1.poolable();
			CountDownLatch latch = new CountDownLatch(1);
			((EmbeddedChannel) connection.channel()).finishAndReleaseAll();
			connection.onDispose(latch::countDown);
			connection.dispose();

			assertThat(latch.await(1, TimeUnit.SECONDS)).as("latch await").isTrue();

			assertThat(http2Pool.activeStreams()).isEqualTo(1);
			assertThat(http2Pool.connections.size()).isEqualTo(1);
			assertThat(http2Pool.totalMaxConcurrentStreams).isEqualTo(0);

			http2Pool.acquire(Duration.ofMillis(10))
			         .as(StepVerifier::create)
			         .expectError(PoolAcquireTimeoutException.class)
			         .verify(Duration.ofSeconds(1));

			assertThat(http2Pool.activeStreams()).isEqualTo(1);
			assertThat(http2Pool.connections.size()).isEqualTo(1);
			assertThat(http2Pool.totalMaxConcurrentStreams).isEqualTo(0);

			acquired1.invalidate().block();

			assertThat(http2Pool.activeStreams()).isEqualTo(0);
			assertThat(http2Pool.connections.size()).isEqualTo(0);
			assertThat(http2Pool.totalMaxConcurrentStreams).isEqualTo(0);
		}
		finally {
			if (connection != null) {
				((EmbeddedChannel) connection.channel()).finishAndReleaseAll();
				connection.dispose();
			}
		}
	}

	@Test
	void evictInBackgroundClosedConnection() throws Exception {
		PoolBuilder<Connection, PoolConfig<Connection>> poolBuilder =
				PoolBuilder.from(Mono.fromSupplier(() -> {
				               Channel channel = new EmbeddedChannel(
				                   new TestChannelId(),
				                   Http2FrameCodecBuilder.forClient().build());
				               return Connection.from(channel);
				           }))
				           .idleResourceReuseLruOrder()
				           .maxPendingAcquireUnbounded()
				           .sizeBetween(0, 1)
				           .evictInBackground(Duration.ofSeconds(5));
		Http2Pool http2Pool = poolBuilder.build(config -> new Http2Pool(config, null, -1, -1));

		Connection connection = null;
		try {
			PooledRef<Connection> acquired1 = http2Pool.acquire().block();

			assertThat(acquired1).isNotNull();
			assertThat(http2Pool.activeStreams()).isEqualTo(1);
			assertThat(http2Pool.connections.size()).isEqualTo(1);
			assertThat(http2Pool.totalMaxConcurrentStreams).isEqualTo(0);

			connection = acquired1.poolable();
			ChannelId id1 = connection.channel().id();
			CountDownLatch latch = new CountDownLatch(1);
			((EmbeddedChannel) connection.channel()).finishAndReleaseAll();
			connection.onDispose(latch::countDown);
			connection.dispose();

			assertThat(latch.await(1, TimeUnit.SECONDS)).as("latch await").isTrue();

			assertThat(http2Pool.activeStreams()).isEqualTo(1);
			assertThat(http2Pool.connections.size()).isEqualTo(1);
			assertThat(http2Pool.totalMaxConcurrentStreams).isEqualTo(0);

			acquired1.invalidate().block();

			http2Pool.evictInBackground();

			assertThat(http2Pool.activeStreams()).isEqualTo(0);
			assertThat(http2Pool.connections.size()).isEqualTo(0);
			assertThat(http2Pool.totalMaxConcurrentStreams).isEqualTo(0);

			PooledRef<Connection> acquired2 = http2Pool.acquire().block();

			assertThat(acquired2).isNotNull();
			assertThat(http2Pool.activeStreams()).isEqualTo(1);
			assertThat(http2Pool.connections.size()).isEqualTo(1);
			assertThat(http2Pool.totalMaxConcurrentStreams).isEqualTo(0);

			connection = acquired2.poolable();
			ChannelId id2 = connection.channel().id();

			assertThat(id1).isNotEqualTo(id2);

			acquired2.invalidate().block();

			http2Pool.evictInBackground();

			assertThat(http2Pool.activeStreams()).isEqualTo(0);
			assertThat(http2Pool.connections.size()).isEqualTo(1);
			assertThat(http2Pool.totalMaxConcurrentStreams).isEqualTo(0);
		}
		finally {
			if (connection != null) {
				((EmbeddedChannel) connection.channel()).finishAndReleaseAll();
				connection.dispose();
			}
		}
	}

	@Test
	void evictInBackgroundMaxIdleTime() throws Exception {
		PoolBuilder<Connection, PoolConfig<Connection>> poolBuilder =
				PoolBuilder.from(Mono.fromSupplier(() -> {
				               Channel channel = new EmbeddedChannel(
				                   new TestChannelId(),
				                   Http2FrameCodecBuilder.forClient().build());
				               return Connection.from(channel);
				           }))
				           .idleResourceReuseLruOrder()
				           .maxPendingAcquireUnbounded()
				           .sizeBetween(0, 1)
				           .evictInBackground(Duration.ofSeconds(5));
		Http2Pool http2Pool = poolBuilder.build(config -> new Http2Pool(config, null, 10, -1));

		Connection connection1 = null;
		Connection connection2 = null;
		try {
			PooledRef<Connection> acquired1 = http2Pool.acquire().block();

			assertThat(acquired1).isNotNull();
			assertThat(http2Pool.activeStreams()).isEqualTo(1);
			assertThat(http2Pool.connections.size()).isEqualTo(1);
			assertThat(http2Pool.totalMaxConcurrentStreams).isEqualTo(0);

			connection1 = acquired1.poolable();
			ChannelId id1 = connection1.channel().id();

			acquired1.invalidate().block();

			Thread.sleep(15);

			http2Pool.evictInBackground();

			assertThat(http2Pool.activeStreams()).isEqualTo(0);
			assertThat(http2Pool.connections.size()).isEqualTo(0);
			assertThat(http2Pool.totalMaxConcurrentStreams).isEqualTo(0);

			PooledRef<Connection> acquired2 = http2Pool.acquire().block();

			assertThat(acquired2).isNotNull();
			assertThat(http2Pool.activeStreams()).isEqualTo(1);
			assertThat(http2Pool.connections.size()).isEqualTo(1);
			assertThat(http2Pool.totalMaxConcurrentStreams).isEqualTo(0);

			connection2 = acquired2.poolable();
			ChannelId id2 = connection2.channel().id();

			assertThat(id1).isNotEqualTo(id2);

			acquired2.invalidate().block();

			Thread.sleep(15);

			http2Pool.evictInBackground();

			assertThat(http2Pool.activeStreams()).isEqualTo(0);
			assertThat(http2Pool.connections.size()).isEqualTo(0);
			assertThat(http2Pool.totalMaxConcurrentStreams).isEqualTo(0);
		}
		finally {
			if (connection1 != null) {
				((EmbeddedChannel) connection1.channel()).finishAndReleaseAll();
				connection1.dispose();
			}
			if (connection2 != null) {
				((EmbeddedChannel) connection2.channel()).finishAndReleaseAll();
				connection2.dispose();
			}
		}
	}

	@Test
	void evictInBackgroundMaxLifeTime() throws Exception {
		PoolBuilder<Connection, PoolConfig<Connection>> poolBuilder =
				PoolBuilder.from(Mono.fromSupplier(() -> {
				               Channel channel = new EmbeddedChannel(
				                   new TestChannelId(),
				                   Http2FrameCodecBuilder.forClient().build());
				               return Connection.from(channel);
				           }))
				           .idleResourceReuseLruOrder()
				           .maxPendingAcquireUnbounded()
				           .sizeBetween(0, 1)
				           .evictInBackground(Duration.ofSeconds(5));
		Http2Pool http2Pool = poolBuilder.build(config -> new Http2Pool(config, null, -1, 10));

		Connection connection1 = null;
		Connection connection2 = null;
		try {
			PooledRef<Connection> acquired1 = http2Pool.acquire().block();

			assertThat(acquired1).isNotNull();
			assertThat(http2Pool.activeStreams()).isEqualTo(1);
			assertThat(http2Pool.connections.size()).isEqualTo(1);
			assertThat(http2Pool.totalMaxConcurrentStreams).isEqualTo(0);

			connection1 = acquired1.poolable();
			ChannelId id1 = connection1.channel().id();

			Thread.sleep(10);

			assertThat(http2Pool.activeStreams()).isEqualTo(1);
			assertThat(http2Pool.connections.size()).isEqualTo(1);
			assertThat(http2Pool.totalMaxConcurrentStreams).isEqualTo(0);

			acquired1.invalidate().block();

			http2Pool.evictInBackground();

			assertThat(http2Pool.activeStreams()).isEqualTo(0);
			assertThat(http2Pool.connections.size()).isEqualTo(0);
			assertThat(http2Pool.totalMaxConcurrentStreams).isEqualTo(0);

			PooledRef<Connection> acquired2 = http2Pool.acquire().block();

			assertThat(acquired2).isNotNull();
			assertThat(http2Pool.activeStreams()).isEqualTo(1);
			assertThat(http2Pool.connections.size()).isEqualTo(1);
			assertThat(http2Pool.totalMaxConcurrentStreams).isEqualTo(0);

			connection2 = acquired2.poolable();
			ChannelId id2 = connection2.channel().id();

			assertThat(id1).isNotEqualTo(id2);

			acquired2.invalidate().block();

			Thread.sleep(10);

			http2Pool.evictInBackground();

			assertThat(http2Pool.activeStreams()).isEqualTo(0);
			assertThat(http2Pool.connections.size()).isEqualTo(0);
			assertThat(http2Pool.totalMaxConcurrentStreams).isEqualTo(0);
		}
		finally {
			if (connection1 != null) {
				((EmbeddedChannel) connection1.channel()).finishAndReleaseAll();
				connection1.dispose();
			}
			if (connection2 != null) {
				((EmbeddedChannel) connection2.channel()).finishAndReleaseAll();
				connection2.dispose();
			}
		}
	}

	@Test
	void maxIdleTime() throws Exception {
		PoolBuilder<Connection, PoolConfig<Connection>> poolBuilder =
				PoolBuilder.from(Mono.fromSupplier(() -> {
				               Channel channel = new EmbeddedChannel(
				                   new TestChannelId(),
				                   Http2FrameCodecBuilder.forClient().build());
				               return Connection.from(channel);
				           }))
				           .idleResourceReuseLruOrder()
				           .maxPendingAcquireUnbounded()
				           .sizeBetween(0, 1);
		Http2Pool http2Pool = poolBuilder.build(config -> new Http2Pool(config, null, 10, -1));

		Connection connection1 = null;
		Connection connection2 = null;
		try {
			PooledRef<Connection> acquired1 = http2Pool.acquire().block();

			assertThat(acquired1).isNotNull();
			assertThat(http2Pool.activeStreams()).isEqualTo(1);
			assertThat(http2Pool.connections.size()).isEqualTo(1);
			assertThat(http2Pool.totalMaxConcurrentStreams).isEqualTo(0);

			connection1 = acquired1.poolable();
			ChannelId id1 = connection1.channel().id();

			acquired1.invalidate().block();

			Thread.sleep(15);

			PooledRef<Connection> acquired2 = http2Pool.acquire().block();

			assertThat(acquired2).isNotNull();
			assertThat(http2Pool.activeStreams()).isEqualTo(1);
			assertThat(http2Pool.connections.size()).isEqualTo(1);
			assertThat(http2Pool.totalMaxConcurrentStreams).isEqualTo(0);

			connection2 = acquired2.poolable();
			ChannelId id2 = connection2.channel().id();

			assertThat(id1).isNotEqualTo(id2);

			acquired2.invalidate().block();

			assertThat(http2Pool.activeStreams()).isEqualTo(0);
			assertThat(http2Pool.connections.size()).isEqualTo(1);
			assertThat(http2Pool.totalMaxConcurrentStreams).isEqualTo(0);
		}
		finally {
			if (connection1 != null) {
				((EmbeddedChannel) connection1.channel()).finishAndReleaseAll();
				connection1.dispose();
			}
			if (connection2 != null) {
				((EmbeddedChannel) connection2.channel()).finishAndReleaseAll();
				connection2.dispose();
			}
		}
	}

	@Test
	void maxIdleTimeActiveStreams() throws Exception {
		EmbeddedChannel channel = new EmbeddedChannel(new TestChannelId(),
				Http2FrameCodecBuilder.forClient().build(), new Http2MultiplexHandler(new ChannelHandlerAdapter() {}));
		PoolBuilder<Connection, PoolConfig<Connection>> poolBuilder =
				PoolBuilder.from(Mono.just(Connection.from(channel)))
				           .idleResourceReuseLruOrder()
				           .maxPendingAcquireUnbounded()
				           .sizeBetween(0, 1);
		Http2Pool http2Pool = poolBuilder.build(config -> new Http2Pool(config, null, 10, -1));

		Connection connection1 = null;
		Connection connection2 = null;
		try {
			List<PooledRef<Connection>> acquired = new ArrayList<>();
			http2Pool.acquire().subscribe(acquired::add);
			http2Pool.acquire().subscribe(acquired::add);

			channel.runPendingTasks();

			assertThat(acquired).hasSize(2);
			assertThat(http2Pool.activeStreams()).isEqualTo(2);
			assertThat(http2Pool.connections.size()).isEqualTo(1);
			assertThat(http2Pool.totalMaxConcurrentStreams).isEqualTo(Integer.MAX_VALUE);

			connection1 = acquired.get(0).poolable();
			ChannelId id1 = connection1.channel().id();

			acquired.get(0).invalidate().block();

			Thread.sleep(15);

			assertThat(http2Pool.activeStreams()).isEqualTo(1);
			assertThat(http2Pool.connections.size()).isEqualTo(1);
			assertThat(http2Pool.totalMaxConcurrentStreams).isEqualTo(Integer.MAX_VALUE);

			connection2 = acquired.get(1).poolable();
			ChannelId id2 = connection2.channel().id();

			assertThat(id1).isEqualTo(id2);

			acquired.get(1).invalidate().block();

			assertThat(http2Pool.activeStreams()).isEqualTo(0);
			assertThat(http2Pool.connections.size()).isEqualTo(1);
			assertThat(http2Pool.totalMaxConcurrentStreams).isEqualTo(Integer.MAX_VALUE);
		}
		finally {
			if (connection1 != null) {
				((EmbeddedChannel) connection1.channel()).finishAndReleaseAll();
				connection1.dispose();
			}
			if (connection2 != null) {
				((EmbeddedChannel) connection2.channel()).finishAndReleaseAll();
				connection2.dispose();
			}
		}
	}

	@Test
	void maxLifeTime() throws Exception {
		PoolBuilder<Connection, PoolConfig<Connection>> poolBuilder =
				PoolBuilder.from(Mono.fromSupplier(() -> {
				               Channel channel = new EmbeddedChannel(
				                   new TestChannelId(),
				                   Http2FrameCodecBuilder.forClient().build());
				               return Connection.from(channel);
				           }))
				           .idleResourceReuseLruOrder()
				           .maxPendingAcquireUnbounded()
				           .sizeBetween(0, 1);
		Http2Pool http2Pool = poolBuilder.build(config -> new Http2Pool(config, null, -1, 10));

		Connection connection1 = null;
		Connection connection2 = null;
		try {
			PooledRef<Connection> acquired1 = http2Pool.acquire().block();

			assertThat(acquired1).isNotNull();
			assertThat(http2Pool.activeStreams()).isEqualTo(1);
			assertThat(http2Pool.connections.size()).isEqualTo(1);
			assertThat(http2Pool.totalMaxConcurrentStreams).isEqualTo(0);

			connection1 = acquired1.poolable();
			ChannelId id1 = connection1.channel().id();

			Thread.sleep(10);

			assertThat(http2Pool.activeStreams()).isEqualTo(1);
			assertThat(http2Pool.connections.size()).isEqualTo(1);
			assertThat(http2Pool.totalMaxConcurrentStreams).isEqualTo(0);

			acquired1.invalidate().block();

			assertThat(http2Pool.activeStreams()).isEqualTo(0);
			assertThat(http2Pool.connections.size()).isEqualTo(0);
			assertThat(http2Pool.totalMaxConcurrentStreams).isEqualTo(0);

			PooledRef<Connection> acquired2 = http2Pool.acquire().block();

			assertThat(acquired2).isNotNull();
			assertThat(http2Pool.activeStreams()).isEqualTo(1);
			assertThat(http2Pool.connections.size()).isEqualTo(1);
			assertThat(http2Pool.totalMaxConcurrentStreams).isEqualTo(0);

			connection2 = acquired2.poolable();
			ChannelId id2 = connection2.channel().id();

			assertThat(id1).isNotEqualTo(id2);

			acquired2.invalidate().block();

			assertThat(http2Pool.activeStreams()).isEqualTo(0);
			assertThat(http2Pool.connections.size()).isEqualTo(1);
			assertThat(http2Pool.totalMaxConcurrentStreams).isEqualTo(0);
		}
		finally {
			if (connection1 != null) {
				((EmbeddedChannel) connection1.channel()).finishAndReleaseAll();
				connection1.dispose();
			}
			if (connection2 != null) {
				((EmbeddedChannel) connection2.channel()).finishAndReleaseAll();
				connection2.dispose();
			}
		}
	}

	@Test
	void maxLifeTimeMaxConnectionsNotReached() throws Exception {
		PoolBuilder<Connection, PoolConfig<Connection>> poolBuilder =
				PoolBuilder.from(Mono.fromSupplier(() -> {
				               Channel channel = new EmbeddedChannel(
				                   new TestChannelId(),
				                   Http2FrameCodecBuilder.forClient().build());
				               return Connection.from(channel);
				           }))
				           .idleResourceReuseLruOrder()
				           .maxPendingAcquireUnbounded()
				           .sizeBetween(0, 2);
		Http2Pool http2Pool = poolBuilder.build(config -> new Http2Pool(config, null, -1, 50));

		Connection connection1 = null;
		Connection connection2 = null;
		try {
			PooledRef<Connection> acquired1 = http2Pool.acquire().block();

			assertThat(acquired1).isNotNull();
			assertThat(http2Pool.activeStreams()).isEqualTo(1);
			assertThat(http2Pool.connections.size()).isEqualTo(1);
			assertThat(http2Pool.totalMaxConcurrentStreams).isEqualTo(0);

			connection1 = acquired1.poolable();
			ChannelId id1 = connection1.channel().id();

			Thread.sleep(50);

			assertThat(http2Pool.activeStreams()).isEqualTo(1);
			assertThat(http2Pool.connections.size()).isEqualTo(1);
			assertThat(http2Pool.totalMaxConcurrentStreams).isEqualTo(0);

			PooledRef<Connection> acquired2 = http2Pool.acquire().block();

			assertThat(acquired2).isNotNull();
			assertThat(http2Pool.activeStreams()).isEqualTo(2);
			assertThat(http2Pool.connections.size()).isEqualTo(2);
			assertThat(http2Pool.totalMaxConcurrentStreams).isEqualTo(0);

			connection2 = acquired2.poolable();
			ChannelId id2 = connection2.channel().id();

			assertThat(id1).isNotEqualTo(id2);

			acquired1.invalidate().block();
			acquired2.invalidate().block();

			assertThat(http2Pool.activeStreams()).isEqualTo(0);
			assertThat(http2Pool.connections.size()).isEqualTo(1);
			assertThat(http2Pool.totalMaxConcurrentStreams).isEqualTo(0);
		}
		finally {
			if (connection1 != null) {
				((EmbeddedChannel) connection1.channel()).finishAndReleaseAll();
				connection1.dispose();
			}
			if (connection2 != null) {
				((EmbeddedChannel) connection2.channel()).finishAndReleaseAll();
				connection2.dispose();
			}
		}
	}

	@Test
	void maxLifeTimeMaxConnectionsReached() throws Exception {
		doMaxLifeTimeMaxConnectionsReached(null);
	}

	@Test
	void maxLifeTimeMaxConnectionsReachedWithCustomTimer() throws Exception {
		CountDownLatch latch = new CountDownLatch(1);
		BiFunction<Runnable, Duration, Disposable> timer = (r, d) -> {
			Runnable wrapped = () -> {
				r.run();
				latch.countDown();
			};
			return Schedulers.single().schedule(wrapped, d.toNanos(), TimeUnit.NANOSECONDS);
		};
		doMaxLifeTimeMaxConnectionsReached(timer);
		assertThat(latch.await(10, TimeUnit.SECONDS)).isTrue();
	}

	private void doMaxLifeTimeMaxConnectionsReached(BiFunction<Runnable, Duration, Disposable> acquireTimer) throws Exception {
		PoolBuilder<Connection, PoolConfig<Connection>> poolBuilder =
				PoolBuilder.from(Mono.fromSupplier(() -> {
<<<<<<< HEAD
							Channel channel = new EmbeddedChannel(
									new TestChannelId(),
									Http2FrameCodecBuilder.forClient().build());
							return Connection.from(channel);
						}))
						.idleResourceReuseLruOrder()
						.maxPendingAcquireUnbounded()
						.sizeBetween(0, 1);
		if (acquireTimer != null) {
			poolBuilder.acquireTimer(acquireTimer);
		}
		Http2Pool http2Pool = poolBuilder.build(config -> new Http2Pool(config, 10));
=======
				               Channel channel = new EmbeddedChannel(
				                   new TestChannelId(),
				                   Http2FrameCodecBuilder.forClient().build());
				               return Connection.from(channel);
				           }))
				           .idleResourceReuseLruOrder()
				           .maxPendingAcquireUnbounded()
				           .sizeBetween(0, 1);
		Http2Pool http2Pool = poolBuilder.build(config -> new Http2Pool(config, null, -1, 10));
>>>>>>> 6530f763

		Connection connection = null;
		try {
			PooledRef<Connection> acquired1 = http2Pool.acquire().block();

			assertThat(acquired1).isNotNull();
			assertThat(http2Pool.activeStreams()).isEqualTo(1);
			assertThat(http2Pool.connections.size()).isEqualTo(1);
			assertThat(http2Pool.totalMaxConcurrentStreams).isEqualTo(0);

			connection = acquired1.poolable();

			Thread.sleep(10);

			assertThat(http2Pool.activeStreams()).isEqualTo(1);
			assertThat(http2Pool.connections.size()).isEqualTo(1);
			assertThat(http2Pool.totalMaxConcurrentStreams).isEqualTo(0);

			http2Pool.acquire(Duration.ofMillis(10))
			         .as(StepVerifier::create)
			         .expectError(PoolAcquireTimeoutException.class)
			         .verify(Duration.ofSeconds(1));

			assertThat(http2Pool.activeStreams()).isEqualTo(1);
			assertThat(http2Pool.connections.size()).isEqualTo(1);
			assertThat(http2Pool.totalMaxConcurrentStreams).isEqualTo(0);

			acquired1.invalidate().block();

			assertThat(http2Pool.activeStreams()).isEqualTo(0);
			assertThat(http2Pool.connections.size()).isEqualTo(0);
			assertThat(http2Pool.totalMaxConcurrentStreams).isEqualTo(0);
		}
		finally {
			if (connection != null) {
				((EmbeddedChannel) connection.channel()).finishAndReleaseAll();
				connection.dispose();
			}
		}
	}

	@Test
	void minConnections() {
		EmbeddedChannel channel = new EmbeddedChannel(new TestChannelId(),
				Http2FrameCodecBuilder.forClient().build(), new Http2MultiplexHandler(new ChannelHandlerAdapter() {}));
		PoolBuilder<Connection, PoolConfig<Connection>> poolBuilder =
				PoolBuilder.from(Mono.just(Connection.from(channel)))
				           .idleResourceReuseLruOrder()
				           .maxPendingAcquireUnbounded()
				           .sizeBetween(1, 3);
		Http2AllocationStrategy strategy = Http2AllocationStrategy.builder()
				.maxConnections(3)
				.minConnections(1)
				.build();
		Http2Pool http2Pool = poolBuilder.build(config -> new Http2Pool(config, strategy, -1, -1));

		List<PooledRef<Connection>> acquired = new ArrayList<>();
		try {
			Flux.range(0, 3)
			    .flatMap(i -> http2Pool.acquire().doOnNext(acquired::add))
			    .subscribe();

			channel.runPendingTasks();

			assertThat(acquired).hasSize(3);

			assertThat(http2Pool.activeStreams()).isEqualTo(3);
			assertThat(acquired.get(0).poolable()).isSameAs(acquired.get(1).poolable());
			assertThat(acquired.get(0).poolable()).isSameAs(acquired.get(2).poolable());
			assertThat(http2Pool.totalMaxConcurrentStreams).isEqualTo(Integer.MAX_VALUE);

			for (PooledRef<Connection> slot : acquired) {
				slot.release().block(Duration.ofSeconds(1));
			}

			assertThat(http2Pool.activeStreams()).isEqualTo(0);
			assertThat(http2Pool.totalMaxConcurrentStreams).isEqualTo(Integer.MAX_VALUE);
		}
		finally {
			for (PooledRef<Connection> slot : acquired) {
				Connection conn = slot.poolable();
				((EmbeddedChannel) conn.channel()).finishAndReleaseAll();
				conn.dispose();
			}
		}
	}

	@Test
	void minConnectionsMaxStreamsReached() {
		PoolBuilder<Connection, PoolConfig<Connection>> poolBuilder =
				PoolBuilder.from(Mono.fromSupplier(() -> {
				               Channel channel = new EmbeddedChannel(
				                   new TestChannelId(),
				                   Http2FrameCodecBuilder.forClient().build());
				               return Connection.from(channel);
				           }))
				           .idleResourceReuseLruOrder()
				           .maxPendingAcquireUnbounded()
				           .sizeBetween(1, 3);
		Http2AllocationStrategy strategy = Http2AllocationStrategy.builder()
				.maxConnections(3)
				.minConnections(1)
				.build();
		Http2Pool http2Pool = poolBuilder.build(config -> new Http2Pool(config, strategy, -1, -1));

		List<PooledRef<Connection>> acquired = new ArrayList<>();
		try {
			Flux.range(0, 3)
			    .flatMap(i -> http2Pool.acquire().doOnNext(acquired::add))
			    .blockLast(Duration.ofSeconds(1));

			assertThat(acquired).hasSize(3);

			for (PooledRef<Connection> pooledRef : acquired) {
				((EmbeddedChannel) pooledRef.poolable().channel()).runPendingTasks();
			}

			assertThat(http2Pool.activeStreams()).isEqualTo(3);
			assertThat(acquired.get(0).poolable()).isNotSameAs(acquired.get(1).poolable());
			assertThat(acquired.get(0).poolable()).isNotSameAs(acquired.get(2).poolable());
			assertThat(acquired.get(1).poolable()).isNotSameAs(acquired.get(2).poolable());
			assertThat(http2Pool.totalMaxConcurrentStreams).isEqualTo(0);

			for (PooledRef<Connection> slot : acquired) {
				slot.release().block(Duration.ofSeconds(1));
			}

			assertThat(http2Pool.activeStreams()).isEqualTo(0);
			assertThat(http2Pool.totalMaxConcurrentStreams).isEqualTo(0);
		}
		finally {
			for (PooledRef<Connection> slot : acquired) {
				Connection conn = slot.poolable();
				((EmbeddedChannel) conn.channel()).finishAndReleaseAll();
				conn.dispose();
			}
		}
	}

	@Test
	void nonHttp2ConnectionEmittedOnce() {
		EmbeddedChannel channel = new EmbeddedChannel();
		PoolBuilder<Connection, PoolConfig<Connection>> poolBuilder =
				PoolBuilder.from(Mono.just(Connection.from(channel)))
				           .idleResourceReuseLruOrder()
				           .maxPendingAcquireUnbounded()
				           .sizeBetween(0, 1);
		Http2Pool http2Pool = poolBuilder.build(config -> new Http2Pool(config, null, -1, -1));

		try {
			PooledRef<Connection> acquired = http2Pool.acquire().block(Duration.ofSeconds(1));

			assertThat(acquired).isNotNull();
			assertThat(http2Pool.activeStreams()).isEqualTo(1);
			assertThat(http2Pool.totalMaxConcurrentStreams).isEqualTo(0);

			http2Pool.acquire(Duration.ofMillis(10))
			         .as(StepVerifier::create)
			         .expectError(PoolAcquireTimeoutException.class)
			         .verify(Duration.ofSeconds(1));

			assertThat(http2Pool.activeStreams()).isEqualTo(1);

			acquired.invalidate().block(Duration.ofSeconds(1));

			assertThat(http2Pool.activeStreams()).isEqualTo(0);
			assertThat(http2Pool.connections.size()).isEqualTo(0);
			assertThat(http2Pool.totalMaxConcurrentStreams).isEqualTo(0);
		}
		finally {
			channel.finishAndReleaseAll();
			Connection.from(channel).dispose();
		}
	}

	static final class TestChannelId implements ChannelId {

		static final Random rndm = new Random();
		final String id;

		TestChannelId() {
			byte[] array = new byte[8];
			rndm.nextBytes(array);
			this.id = new String(array, StandardCharsets.UTF_8);
		}

		@Override
		public String asShortText() {
			return id;
		}

		@Override
		public String asLongText() {
			return id;
		}

		@Override
		public int compareTo(ChannelId o) {
			if (this == o) {
				return 0;
			}
			return this.asShortText().compareTo(o.asShortText());
		}
	}
}<|MERGE_RESOLUTION|>--- conflicted
+++ resolved
@@ -22,11 +22,8 @@
 import io.netty.handler.codec.http2.Http2FrameCodecBuilder;
 import io.netty.handler.codec.http2.Http2MultiplexHandler;
 import org.junit.jupiter.api.Test;
-<<<<<<< HEAD
 import reactor.core.Disposable;
-=======
 import reactor.core.publisher.Flux;
->>>>>>> 6530f763
 import reactor.core.publisher.Mono;
 import reactor.core.scheduler.Schedulers;
 import reactor.netty.Connection;
@@ -43,11 +40,8 @@
 import java.util.Random;
 import java.util.concurrent.CountDownLatch;
 import java.util.concurrent.TimeUnit;
-<<<<<<< HEAD
 import java.util.function.BiFunction;
-=======
 import java.util.concurrent.atomic.AtomicReference;
->>>>>>> 6530f763
 
 import static org.assertj.core.api.Assertions.assertThat;
 
@@ -861,20 +855,6 @@
 	private void doMaxLifeTimeMaxConnectionsReached(BiFunction<Runnable, Duration, Disposable> acquireTimer) throws Exception {
 		PoolBuilder<Connection, PoolConfig<Connection>> poolBuilder =
 				PoolBuilder.from(Mono.fromSupplier(() -> {
-<<<<<<< HEAD
-							Channel channel = new EmbeddedChannel(
-									new TestChannelId(),
-									Http2FrameCodecBuilder.forClient().build());
-							return Connection.from(channel);
-						}))
-						.idleResourceReuseLruOrder()
-						.maxPendingAcquireUnbounded()
-						.sizeBetween(0, 1);
-		if (acquireTimer != null) {
-			poolBuilder.acquireTimer(acquireTimer);
-		}
-		Http2Pool http2Pool = poolBuilder.build(config -> new Http2Pool(config, 10));
-=======
 				               Channel channel = new EmbeddedChannel(
 				                   new TestChannelId(),
 				                   Http2FrameCodecBuilder.forClient().build());
@@ -883,8 +863,10 @@
 				           .idleResourceReuseLruOrder()
 				           .maxPendingAcquireUnbounded()
 				           .sizeBetween(0, 1);
+		if (acquireTimer != null) {
+			poolBuilder.acquireTimer(acquireTimer);
+		}
 		Http2Pool http2Pool = poolBuilder.build(config -> new Http2Pool(config, null, -1, 10));
->>>>>>> 6530f763
 
 		Connection connection = null;
 		try {
