--- conflicted
+++ resolved
@@ -266,12 +266,8 @@
 		final ConnectionObserver obs;
 		final ChannelOperations.OnSetup opsFactory;
 		final boolean acceptGzip;
-<<<<<<< HEAD
+		final @Nullable Http2SettingsSpec http2SettingsSpec;
 		final @Nullable ChannelMetricsRecorder metricsRecorder;
-=======
-		final Http2SettingsSpec http2SettingsSpec;
-		final ChannelMetricsRecorder metricsRecorder;
->>>>>>> a4c70987
 		final long pendingAcquireTimeout;
 		final InstrumentedPool<Connection> pool;
 		final @Nullable SocketAddress proxyAddress;
@@ -661,14 +657,9 @@
 			this.pool = id == null ?
 					poolFactory.newPool(connectChannel(), null, DEFAULT_DESTROY_HANDLER, DEFAULT_EVICTION_PREDICATE, poolConfigFunction) :
 					poolFactory.newPool(connectChannel(), DEFAULT_DESTROY_HANDLER, DEFAULT_EVICTION_PREDICATE,
-<<<<<<< HEAD
 							// Deliberately suppress "NullAway"
 							// With id != null, this means name != null
-							new MicrometerPoolMetricsRecorder(id, name, remoteAddress),
-							poolConfig -> new Http2Pool(poolConfig, poolFactory.allocationStrategy()));
-=======
 							new MicrometerPoolMetricsRecorder(id, name, remoteAddress), poolConfigFunction);
->>>>>>> a4c70987
 		}
 
 		Publisher<Connection> connectChannel() {
