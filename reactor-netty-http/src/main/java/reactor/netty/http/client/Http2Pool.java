/*
 * Copyright (c) 2021-2022 VMware, Inc. or its affiliates, All Rights Reserved.
 *
 * Licensed under the Apache License, Version 2.0 (the "License");
 * you may not use this file except in compliance with the License.
 * You may obtain a copy of the License at
 *
 *   https://www.apache.org/licenses/LICENSE-2.0
 *
 * Unless required by applicable law or agreed to in writing, software
 * distributed under the License is distributed on an "AS IS" BASIS,
 * WITHOUT WARRANTIES OR CONDITIONS OF ANY KIND, either express or implied.
 * See the License for the specific language governing permissions and
 * limitations under the License.
 */
package reactor.netty.http.client;

import java.time.Clock;
import java.time.Duration;
import java.util.Iterator;
import java.util.Objects;
import java.util.concurrent.ConcurrentLinkedDeque;
import java.util.concurrent.ConcurrentLinkedQueue;
import java.util.concurrent.atomic.AtomicBoolean;
import java.util.concurrent.atomic.AtomicIntegerFieldUpdater;
import java.util.concurrent.atomic.AtomicLongFieldUpdater;
import java.util.concurrent.atomic.AtomicReferenceFieldUpdater;
import java.util.function.Function;

import io.netty.channel.ChannelHandlerContext;
import io.netty.handler.codec.http2.Http2FrameCodec;
import io.netty.handler.codec.http2.Http2MultiplexHandler;
import io.netty.handler.ssl.ApplicationProtocolNames;
import io.netty.handler.ssl.SslHandler;
import org.reactivestreams.Publisher;
import org.reactivestreams.Subscription;
import reactor.core.CoreSubscriber;
import reactor.core.Disposable;
import reactor.core.Disposables;
import reactor.core.Scannable;
import reactor.core.publisher.Mono;
import reactor.core.publisher.Operators;
import reactor.netty.Connection;
import reactor.netty.FutureMono;
import reactor.netty.NettyPipeline;
import reactor.netty.internal.shaded.reactor.pool.InstrumentedPool;
import reactor.netty.internal.shaded.reactor.pool.PoolAcquirePendingLimitException;
import reactor.netty.internal.shaded.reactor.pool.PoolAcquireTimeoutException;
import reactor.netty.internal.shaded.reactor.pool.PoolConfig;
import reactor.netty.internal.shaded.reactor.pool.PoolShutdownException;
import reactor.netty.internal.shaded.reactor.pool.PooledRef;
import reactor.netty.internal.shaded.reactor.pool.PooledRefMetadata;
import reactor.netty.resources.ConnectionProvider;
import reactor.util.Logger;
import reactor.util.Loggers;
import reactor.util.annotation.Nullable;
import reactor.util.context.Context;

import static reactor.netty.ReactorNetty.format;

/**
 * <p>This class is intended to be used only as {@code HTTP/2} connection pool. It doesn't have generic purpose.
 * <p>
 * The connection is removed from the pool when:
 * <ul>
 *     <li>The connection is closed.</li>
 *     <li>The connection has reached its life time and there are no active streams.</li>
 *     <li>The connection has reached its idle time and there are no active streams.</li>
 *     <li>When the client is in one of the two modes: 1) H2 and HTTP/1.1 or 2) H2C and HTTP/1.1,
 *     and the negotiated protocol is HTTP/1.1.</li>
 * </ul>
 * <p>
 * The connection is filtered out when:
 * <ul>
 *     <li>The connection has reached its life time and there are active streams. In this case, the connection stays
 *     in the pool, but it is not used. Once there are no active streams, the connection is removed from the pool.</li>
 *     <li>The connection has reached its max active streams configuration. In this case, the connection stays
 *     in the pool, but it is not used. Once the number of the active streams is below max active streams configuration,
 *     the connection can be used again.</li>
 * </ul>
 * <p>
 * This pool always invalidate the {@link PooledRef}, there is no release functionality.
 * <ul>
 *     <li>{@link PoolMetrics#acquiredSize()}, {@link PoolMetrics#allocatedSize()} and {@link PoolMetrics#idleSize()}
 *     always return the number of the cached connections.</li>
 *     <li>{@link Http2Pool#activeStreams()} always return the active streams from all connections currently in the pool.</li>
 * </ul>
 * <p>
 * If minimum connections is specified, the cached connections with active streams will be kept at that minimum
 * (can be the best effort). However, if the cached connections have reached max concurrent streams,
 * then new connections will be allocated up to the maximum connections limit.
 * <p>
 * Configurations that are not applicable
 * <ul>
 *     <li>{@link PoolConfig#destroyHandler()} - the destroy handler cannot be used as the destruction is more complex.</li>
 *     <li>{@link PoolConfig#evictionPredicate()} - the eviction predicate cannot be used as more complex
 *     checks have to be done. Also the pool uses filtering for the connections (a connection might not be able
 *     to be used but is required to stay in the pool).</li>
 *     <li>{@link PoolConfig#metricsRecorder()} - no pool instrumentation.</li>
 *     <li>{@link PoolConfig#releaseHandler()} - release functionality works as invalidate.</li>
 *     <li>{@link PoolConfig#reuseIdleResourcesInLruOrder()} - FIFO is used when checking the connections.</li>
 *     <li>FIFO is used when obtaining the pending borrowers</li>
 *     <li>Warm up functionality is not supported</li>
 * </ul>
 * <p>This class is based on
 * https://github.com/reactor/reactor-pool/blob/v0.2.7/src/main/java/reactor/pool/SimpleDequePool.java
 *
 * @author Violeta Georgieva
 */
final class Http2Pool implements InstrumentedPool<Connection>, InstrumentedPool.PoolMetrics {

	static final Logger log = Loggers.getLogger(Http2Pool.class);

	volatile int acquired;
	static final AtomicIntegerFieldUpdater<Http2Pool> ACQUIRED =
			AtomicIntegerFieldUpdater.newUpdater(Http2Pool.class, "acquired");

	volatile ConcurrentLinkedQueue<Slot> connections;
	@SuppressWarnings("rawtypes")
	static final AtomicReferenceFieldUpdater<Http2Pool, ConcurrentLinkedQueue> CONNECTIONS =
			AtomicReferenceFieldUpdater.newUpdater(Http2Pool.class, ConcurrentLinkedQueue.class, "connections");

	volatile int idleSize;
	private static final AtomicIntegerFieldUpdater<Http2Pool> IDLE_SIZE =
			AtomicIntegerFieldUpdater.newUpdater(Http2Pool.class, "idleSize");

	/**
	 * Pending borrowers queue. Never invoke directly the poll/add/remove methods and instead of that,
	 * use addPending/pollPending/removePending methods which take care of maintaining the pending queue size.
	 * @see #removePending(ConcurrentLinkedDeque, Borrower)
	 * @see #addPending(ConcurrentLinkedDeque, Borrower, boolean)
	 * @see #pollPending(ConcurrentLinkedDeque, boolean)
	 * @see #PENDING_SIZE
	 * @see #pendingSize
	 */
	volatile ConcurrentLinkedDeque<Borrower> pending;
	@SuppressWarnings("rawtypes")
	static final AtomicReferenceFieldUpdater<Http2Pool, ConcurrentLinkedDeque> PENDING =
			AtomicReferenceFieldUpdater.newUpdater(Http2Pool.class, ConcurrentLinkedDeque.class, "pending");

	volatile int pendingSize;
	private static final AtomicIntegerFieldUpdater<Http2Pool> PENDING_SIZE =
			AtomicIntegerFieldUpdater.newUpdater(Http2Pool.class, "pendingSize");

	@SuppressWarnings("rawtypes")
	static final ConcurrentLinkedDeque TERMINATED = new ConcurrentLinkedDeque();

	volatile long totalMaxConcurrentStreams;
	static final AtomicLongFieldUpdater<Http2Pool> TOTAL_MAX_CONCURRENT_STREAMS =
			AtomicLongFieldUpdater.newUpdater(Http2Pool.class, "totalMaxConcurrentStreams");

	volatile int wip;
	static final AtomicIntegerFieldUpdater<Http2Pool> WIP =
			AtomicIntegerFieldUpdater.newUpdater(Http2Pool.class, "wip");

	final Clock clock;
	final Long maxConcurrentStreams;
	final long maxIdleTime;
	final long maxLifeTime;
	final int minConnections;
	final PoolConfig<Connection> poolConfig;

	long lastInteractionTimestamp;

	Disposable evictionTask;

	Http2Pool(PoolConfig<Connection> poolConfig, @Nullable ConnectionProvider.AllocationStrategy<?> allocationStrategy,
			long maxIdleTime, long maxLifeTime) {
		this.clock = poolConfig.clock();
		this.connections = new ConcurrentLinkedQueue<>();
		this.lastInteractionTimestamp = clock.millis();
		this.maxConcurrentStreams = allocationStrategy instanceof Http2AllocationStrategy ?
				((Http2AllocationStrategy) allocationStrategy).maxConcurrentStreams() : -1;
		this.maxIdleTime = maxIdleTime;
		this.maxLifeTime = maxLifeTime;
		this.minConnections = allocationStrategy == null ? 0 : allocationStrategy.permitMinimum();
		this.pending = new ConcurrentLinkedDeque<>();
		this.poolConfig = poolConfig;

		recordInteractionTimestamp();

		scheduleEviction();
	}

	@Override
	public Mono<PooledRef<Connection>> acquire() {
		return new BorrowerMono(this, Duration.ZERO);
	}

	@Override
	public Mono<PooledRef<Connection>> acquire(Duration timeout) {
		return new BorrowerMono(this, timeout);
	}

	@Override
	public int acquiredSize() {
		return allocatedSize() - idleSize();
	}

	@Override
	public int allocatedSize() {
		return poolConfig.allocationStrategy().permitGranted();
	}

	@Override
	public PoolConfig<Connection> config() {
		return poolConfig;
	}

	@Override
	public Mono<Void> disposeLater() {
		return Mono.defer(() -> {
			recordInteractionTimestamp();

			@SuppressWarnings("unchecked")
			ConcurrentLinkedDeque<Borrower> q = PENDING.getAndSet(this, TERMINATED);
			if (q != TERMINATED) {
				evictionTask.dispose();

				Borrower p;
				while ((p = pollPending(q, true)) != null) {
					p.fail(new PoolShutdownException());
				}

				@SuppressWarnings("unchecked")
				ConcurrentLinkedQueue<Slot> slots = CONNECTIONS.getAndSet(this, null);
				if (slots != null) {
					Mono<Void> closeMonos = Mono.empty();
					while (!slots.isEmpty()) {
						Slot slot = pollSlot(slots);
						if (slot != null) {
							slot.invalidate();
							closeMonos = closeMonos.and(DEFAULT_DESTROY_HANDLER.apply(slot.connection));
						}
					}
					return closeMonos;
				}
			}
			return Mono.empty();
		});
	}

	@Override
	public int getMaxAllocatedSize() {
		return Integer.MAX_VALUE;
	}

	@Override
	public int getMaxPendingAcquireSize() {
		return poolConfig.maxPending() < 0 ? Integer.MAX_VALUE : poolConfig.maxPending();
	}

	@Override
	public int idleSize() {
		return idleSize;
	}

	@Override
	public boolean isDisposed() {
		return PENDING.get(this) == TERMINATED || CONNECTIONS.get(this) == null;
	}

	@Override
	public boolean isInactiveForMoreThan(Duration duration) {
		return pendingAcquireSize() == 0 && allocatedSize() == 0
				&& secondsSinceLastInteraction() >= duration.getSeconds();
	}

	@Override
	public PoolMetrics metrics() {
		return this;
	}

	@Override
	public int pendingAcquireSize() {
		return pendingSize;
	}

	@Override
	public long secondsSinceLastInteraction() {
		long sinceMs = clock.millis() - lastInteractionTimestamp;
		return sinceMs / 1000;
	}

	@Override
	public Mono<Integer> warmup() {
		return Mono.just(0);
	}

	int activeStreams() {
		return acquired;
	}

	void cancelAcquire(Borrower borrower) {
		if (!isDisposed()) {
			ConcurrentLinkedDeque<Borrower> q = pending;
			removePending(q, borrower);
		}
	}

	@SuppressWarnings("FutureReturnValueIgnored")
	Mono<Void> destroyPoolable(Http2PooledRef ref) {
		assert ref.slot.connection.channel().eventLoop().inEventLoop();
		Mono<Void> mono = Mono.empty();
		try {
			// By default, check the connection for removal on acquire and invalidate (only if there are no active streams)
			if (ref.slot.decrementConcurrencyAndGet() == 0) {
				// not HTTP/2 request
				if (ref.slot.http2FrameCodecCtx() == null) {
					ref.slot.invalidate();
					removeSlot(ref.slot);
				}
				// If there is eviction in background, the background process will remove this connection
				else if (poolConfig.evictInBackgroundInterval().isZero()) {
					// not active
					if (!ref.poolable().channel().isActive()) {
						ref.slot.invalidate();
						removeSlot(ref.slot);
					}
					// max life reached
					else if (maxLifeReached(ref.slot)) {
						//"FutureReturnValueIgnored" this is deliberate
						ref.slot.connection.channel().close();
						ref.slot.invalidate();
						removeSlot(ref.slot);
					}
				}
			}
		}
		catch (Throwable destroyFunctionError) {
			mono = Mono.error(destroyFunctionError);
		}
		return mono;
	}

	void doAcquire(Borrower borrower) {
		if (isDisposed()) {
			borrower.fail(new PoolShutdownException());
			return;
		}

		pendingOffer(borrower);
		drain();
	}

	void drain() {
		if (WIP.getAndIncrement(this) == 0) {
			drainLoop();
		}
	}

	void drainLoop() {
		recordInteractionTimestamp();
		int maxPending = poolConfig.maxPending();

		for (;;) {
			@SuppressWarnings("unchecked")
			ConcurrentLinkedQueue<Slot> resources = CONNECTIONS.get(this);
			@SuppressWarnings("unchecked")
			ConcurrentLinkedDeque<Borrower> borrowers = PENDING.get(this);
			if (resources == null || borrowers == TERMINATED) {
				return;
			}

			int borrowersCount = pendingSize;

			if (borrowersCount != 0) {
				// find a connection that can be used for opening a new stream
				// when cached connections are below minimum connections, then allocate a new connection
				boolean belowMinConnections = minConnections > 0 &&
						poolConfig.allocationStrategy().permitGranted() < minConnections;
				Slot slot = belowMinConnections ? null : findConnection(resources);
				if (slot != null) {
					Borrower borrower = pollPending(borrowers, true);
					if (borrower == null) {
						offerSlot(resources, slot);
						continue;
					}
					if (isDisposed()) {
						borrower.fail(new PoolShutdownException());
						return;
					}
					borrower.stopPendingCountdown();
					if (log.isDebugEnabled()) {
						log.debug(format(slot.connection.channel(), "Channel activated"));
					}
					ACQUIRED.incrementAndGet(this);
					slot.connection.channel().eventLoop().execute(() -> {
						borrower.deliver(new Http2PooledRef(slot));
						drain();
					});
				}
				else {
					int resourcesCount = idleSize;
					if (minConnections > 0 &&
							poolConfig.allocationStrategy().permitGranted() >= minConnections &&
							resourcesCount == 0) {
						// connections allocations were triggered
					}
					else {
						int permits = poolConfig.allocationStrategy().getPermits(1);
						if (permits <= 0) {
							if (maxPending >= 0) {
								borrowersCount = pendingSize;
								int toCull = borrowersCount - maxPending;
								for (int i = 0; i < toCull; i++) {
									Borrower extraneous = pollPending(borrowers, true);
									if (extraneous != null) {
										pendingAcquireLimitReached(extraneous, maxPending);
									}
								}
							}
						}
						else {
							if (permits > 1) {
								// warmup is not supported
								poolConfig.allocationStrategy().returnPermits(permits - 1);
							}
							Borrower borrower = pollPending(borrowers, true);
							if (borrower == null) {
								continue;
							}
							if (isDisposed()) {
								borrower.fail(new PoolShutdownException());
								return;
							}
							borrower.stopPendingCountdown();
							Mono<Connection> allocator = poolConfig.allocator();
							Mono<Connection> primary =
									allocator.doOnEach(sig -> {
									             if (sig.isOnNext()) {
									                 Connection newInstance = sig.get();
									                 assert newInstance != null;
									                 Slot newSlot = new Slot(this, newInstance);
									                 if (log.isDebugEnabled()) {
									                     log.debug(format(newInstance.channel(), "Channel activated"));
									                 }
									                 ACQUIRED.incrementAndGet(this);
									                 borrower.deliver(new Http2PooledRef(newSlot));
									             }
									             else if (sig.isOnError()) {
									                 Throwable error = sig.getThrowable();
									                 assert error != null;
									                 poolConfig.allocationStrategy().returnPermits(1);
									                 borrower.fail(error);
									             }
									         })
									         .contextWrite(borrower.currentContext());

							primary.subscribe(alreadyPropagated -> {}, alreadyPropagatedOrLogged -> drain(), this::drain);
						}
					}
				}
			}

			if (WIP.decrementAndGet(this) == 0) {
				recordInteractionTimestamp();
				break;
			}
		}
	}

	@SuppressWarnings("FutureReturnValueIgnored")
	void evictInBackground() {
		@SuppressWarnings("unchecked")
		ConcurrentLinkedQueue<Slot> resources = CONNECTIONS.get(this);
		if (resources == null) {
			//no need to schedule the task again, pool has been disposed
			return;
		}

		if (WIP.getAndIncrement(this) == 0) {
			if (pendingSize == 0) {
				Iterator<Slot> slots = resources.iterator();
				while (slots.hasNext()) {
					Slot slot = slots.next();
					if (slot.concurrency() == 0) {
						if (!slot.connection.channel().isActive()) {
							if (log.isDebugEnabled()) {
								log.debug(format(slot.connection.channel(), "Channel is closed, remove from pool"));
							}
							recordInteractionTimestamp();
							slots.remove();
							IDLE_SIZE.decrementAndGet(this);
							slot.invalidate();
							continue;
						}

						if (maxLifeReached(slot)) {
							if (log.isDebugEnabled()) {
								log.debug(format(slot.connection.channel(), "Max life time is reached, remove from pool"));
							}
							//"FutureReturnValueIgnored" this is deliberate
							slot.connection.channel().close();
							recordInteractionTimestamp();
							slots.remove();
							IDLE_SIZE.decrementAndGet(this);
							slot.invalidate();
							continue;
						}
					}
					if (maxIdleReached(slot)) {
						if (log.isDebugEnabled()) {
							log.debug(format(slot.connection.channel(), "Idle time is reached, remove from pool"));
						}
						//"FutureReturnValueIgnored" this is deliberate
						slot.connection.channel().close();
						recordInteractionTimestamp();
						slots.remove();
						IDLE_SIZE.decrementAndGet(this);
						slot.invalidate();
					}
				}
			}
			//at the end if there are racing drain calls, go into the drainLoop
			if (WIP.decrementAndGet(this) > 0) {
				drainLoop();
			}
		}
		//schedule the next iteration
		scheduleEviction();
	}

	@Nullable
	@SuppressWarnings("FutureReturnValueIgnored")
	Slot findConnection(ConcurrentLinkedQueue<Slot> resources) {
		int resourcesCount = idleSize;
		while (resourcesCount > 0) {
			// There are connections in the queue

			resourcesCount--;

			// get the connection
			Slot slot = pollSlot(resources);
			if (slot == null) {
				continue;
			}

			// check the connection is active
			if (!slot.connection.channel().isActive()) {
				if (slot.concurrency() > 0) {
					if (log.isDebugEnabled()) {
						log.debug(format(slot.connection.channel(), "Channel is closed, {} active streams"),
								slot.concurrency());
					}
					offerSlot(resources, slot);
				}
				else {
					if (log.isDebugEnabled()) {
						log.debug(format(slot.connection.channel(), "Channel is closed, remove from pool"));
					}
					slot.invalidate();
				}
				continue;
			}

			// check whether the connection's idle time has been reached
			if (maxIdleReached(slot)) {
				if (log.isDebugEnabled()) {
					log.debug(format(slot.connection.channel(), "Idle time is reached, remove from pool"));
				}
				//"FutureReturnValueIgnored" this is deliberate
				slot.connection.channel().close();
				slot.invalidate();
				continue;
			}

			// check whether the connection's max lifetime has been reached
			if (maxLifeReached(slot)) {
				if (slot.concurrency() > 0) {
					if (log.isDebugEnabled()) {
						log.debug(format(slot.connection.channel(), "Max life time is reached, {} active streams"),
								slot.concurrency());
					}
					offerSlot(resources, slot);
				}
				else {
					if (log.isDebugEnabled()) {
						log.debug(format(slot.connection.channel(), "Max life time is reached, remove from pool"));
					}
					//"FutureReturnValueIgnored" this is deliberate
					slot.connection.channel().close();
					slot.invalidate();
				}
				continue;
			}

			// check that the connection's max active streams has not been reached
			if (!slot.canOpenStream()) {
				offerSlot(resources, slot);
				if (log.isDebugEnabled()) {
					log.debug(format(slot.connection.channel(), "Max active streams is reached"));
				}
				continue;
			}

			return slot;
		}

		return null;
	}

	boolean maxIdleReached(Slot slot) {
		return maxIdleTime != -1 && slot.idleTime() >= maxIdleTime;
	}

	boolean maxLifeReached(Slot slot) {
		return maxLifeTime != -1 && slot.lifeTime() >= maxLifeTime;
	}

	void pendingAcquireLimitReached(Borrower borrower, int maxPending) {
		if (maxPending == 0) {
			borrower.fail(new PoolAcquirePendingLimitException(0,
					"No pending allowed and pool has reached allocation limit"));
		}
		else {
			borrower.fail(new PoolAcquirePendingLimitException(maxPending));
		}
	}

	/**
	 * @param borrower a new {@link Borrower} to add to the queue and later either serve or consider pending
	 */
	void pendingOffer(Borrower borrower) {
		int maxPending = poolConfig.maxPending();
		ConcurrentLinkedDeque<Borrower> pendingQueue = pending;
		if (pendingQueue == TERMINATED) {
			return;
		}
		int postOffer = addPending(pendingQueue, borrower, false);

		if (WIP.getAndIncrement(this) == 0) {
			ConcurrentLinkedQueue<Slot> ir = connections;
			if (maxPending >= 0 && postOffer > maxPending && ir.isEmpty() && poolConfig.allocationStrategy().estimatePermitCount() == 0) {
				Borrower toCull = pollPending(pendingQueue, false);
				if (toCull != null) {
					pendingAcquireLimitReached(toCull, maxPending);
				}

				if (WIP.decrementAndGet(this) > 0) {
					drainLoop();
				}
				return;
			}

			drainLoop();
		}
	}

	void recordInteractionTimestamp() {
		this.lastInteractionTimestamp = clock.millis();
	}

	@Nullable
	Borrower pollPending(ConcurrentLinkedDeque<Borrower> borrowers, boolean pollFirst) {
		Borrower borrower = pollFirst ? borrowers.pollFirst() : borrowers.pollLast();
		if (borrower != null) {
			PENDING_SIZE.decrementAndGet(this);
		}
		return borrower;
	}

	void removePending(ConcurrentLinkedDeque<Borrower> borrowers, Borrower borrower) {
		if (borrowers.remove(borrower)) {
			PENDING_SIZE.decrementAndGet(this);
		}
	}

	int addPending(ConcurrentLinkedDeque<Borrower> borrowers, Borrower borrower, boolean first) {
		if (first) {
			borrowers.offerFirst(borrower);
		}
		else {
			borrowers.offerLast(borrower);
		}
		return PENDING_SIZE.incrementAndGet(this);
	}

	void offerSlot(@Nullable ConcurrentLinkedQueue<Slot> slots, Slot slot) {
		if (slots != null && slots.offer(slot)) {
			IDLE_SIZE.incrementAndGet(this);
		}
	}

	@Nullable
	Slot pollSlot(@Nullable ConcurrentLinkedQueue<Slot> slots) {
		if (slots == null) {
			return null;
		}
		Slot slot = slots.poll();
		if (slot != null) {
			IDLE_SIZE.decrementAndGet(this);
		}
		return slot;
	}

	void removeSlot(Slot slot) {
		@SuppressWarnings("unchecked")
		ConcurrentLinkedQueue<Slot> q = CONNECTIONS.get(slot.pool);
		if (q != null && q.remove(slot)) {
			IDLE_SIZE.decrementAndGet(this);
		}
	}

	void scheduleEviction() {
		if (!poolConfig.evictInBackgroundInterval().isZero()) {
			long nanosEvictionInterval = poolConfig.evictInBackgroundInterval().toNanos();
			this.evictionTask = poolConfig.evictInBackgroundScheduler()
					.schedule(this::evictInBackground, nanosEvictionInterval, TimeUnit.NANOSECONDS);
		}
		else {
			this.evictionTask = Disposables.disposed();
		}
	}

	static final Function<Connection, Publisher<Void>> DEFAULT_DESTROY_HANDLER =
			connection -> {
				if (!connection.channel().isActive()) {
					return Mono.empty();
				}
				return FutureMono.from(connection.channel().close());
			};

	static final class Borrower extends AtomicBoolean implements Scannable, Subscription, Runnable {

		static final Disposable TIMEOUT_DISPOSED = Disposables.disposed();

		final Duration acquireTimeout;
		final CoreSubscriber<? super Http2PooledRef> actual;
		final Http2Pool pool;

		Disposable timeoutTask;

		Borrower(CoreSubscriber<? super Http2PooledRef> actual, Http2Pool pool, Duration acquireTimeout) {
			this.acquireTimeout = acquireTimeout;
			this.actual = actual;
			this.pool = pool;
			this.timeoutTask = TIMEOUT_DISPOSED;
		}

		@Override
		public void cancel() {
			stopPendingCountdown();
			if (compareAndSet(false, true)) {
				pool.cancelAcquire(this);
			}
		}

		Context currentContext() {
			return actual.currentContext();
		}

		@Override
		public void request(long n) {
			if (Operators.validate(n)) {
<<<<<<< HEAD
				if (!acquireTimeout.isZero()) {
					timeoutTask = pool.poolConfig.acquireTimer().apply(this, acquireTimeout);
=======
				long estimateStreamsCount = pool.totalMaxConcurrentStreams - pool.acquired;
				int permits = pool.poolConfig.allocationStrategy().estimatePermitCount();
				int pending = pool.pendingSize;
				if (!acquireTimeout.isZero() && permits + estimateStreamsCount <= pending) {
					timeoutTask = Schedulers.parallel().schedule(this, acquireTimeout.toMillis(), TimeUnit.MILLISECONDS);
>>>>>>> 6530f763
				}
				pool.doAcquire(this);
			}
		}

		@Override
		public void run() {
			if (compareAndSet(false, true)) {
				pool.cancelAcquire(Http2Pool.Borrower.this);
				actual.onError(new PoolAcquireTimeoutException(acquireTimeout));
			}
		}

		@Override
		@Nullable
		@SuppressWarnings("rawtypes")
		public Object scanUnsafe(Attr key) {
			if (key == Attr.CANCELLED) {
				return get();
			}
			if (key == Attr.REQUESTED_FROM_DOWNSTREAM) {
				return 1;
			}
			if (key == Attr.ACTUAL) {
				return actual;
			}

			return null;
		}

		@Override
		public String toString() {
			return get() ? "Borrower(cancelled)" : "Borrower";
		}

		void deliver(Http2PooledRef poolSlot) {
			assert poolSlot.slot.connection.channel().eventLoop().inEventLoop();
			poolSlot.slot.incrementConcurrencyAndGet();
			poolSlot.slot.deactivate();
			if (get()) {
				//CANCELLED or timeout reached
				poolSlot.invalidate().subscribe(aVoid -> {}, e -> Operators.onErrorDropped(e, Context.empty()));
			}
			else {
				actual.onNext(poolSlot);
				actual.onComplete();
			}
		}

		void fail(Throwable error) {
			stopPendingCountdown();
			if (!get()) {
				actual.onError(error);
			}
		}

		void stopPendingCountdown() {
			timeoutTask.dispose();
		}
	}

	static final class BorrowerMono extends Mono<PooledRef<Connection>> {

		final Duration acquireTimeout;
		final Http2Pool parent;

		BorrowerMono(Http2Pool pool, Duration acquireTimeout) {
			this.acquireTimeout = acquireTimeout;
			this.parent = pool;
		}

		@Override
		public void subscribe(CoreSubscriber<? super PooledRef<Connection>> actual) {
			Objects.requireNonNull(actual, "subscribing with null");
			Borrower borrower = new Borrower(actual, parent, acquireTimeout);
			actual.onSubscribe(borrower);
		}
	}

	static final class Http2PooledRef extends AtomicBoolean implements PooledRef<Connection>, PooledRefMetadata {

		final int acquireCount;
		final Slot slot;

		Http2PooledRef(Slot slot) {
			this.acquireCount = 0;
			this.slot = slot;
		}

		@Override
		public int acquireCount() {
			return 1;
		}

		@Override
		public long allocationTimestamp() {
			return 0;
		}

		@Override
		public long idleTime() {
			return 0;
		}

		@Override
		public Mono<Void> invalidate() {
			return Mono.defer(() -> {
				if (compareAndSet(false, true)) {
					ACQUIRED.decrementAndGet(slot.pool);
					return slot.pool.destroyPoolable(this).doFinally(st -> slot.pool.drain());
				}
				else {
					return Mono.empty();
				}
			});
		}

		@Override
		public long lifeTime() {
			return 0;
		}

		@Override
		public PooledRefMetadata metadata() {
			return this;
		}

		@Override
		public Connection poolable() {
			return slot.connection;
		}

		@Override
		public Mono<Void> release() {
			return invalidate();
		}

		@Override
		public long releaseTimestamp() {
			return 0;
		}

		@Override
		public String toString() {
			return "PooledRef{poolable=" + slot.connection + '}';
		}
	}

	static final class Slot extends AtomicBoolean {

		volatile int concurrency;
		static final AtomicIntegerFieldUpdater<Slot> CONCURRENCY =
				AtomicIntegerFieldUpdater.newUpdater(Slot.class, "concurrency");

		final Connection connection;
		final long creationTimestamp;
		final Http2Pool pool;
		final String applicationProtocol;

		long idleTimestamp;
		long maxConcurrentStreams;

		volatile ChannelHandlerContext http2FrameCodecCtx;
		volatile ChannelHandlerContext http2MultiplexHandlerCtx;
		volatile ChannelHandlerContext h2cUpgradeHandlerCtx;

		Slot(Http2Pool pool, Connection connection) {
			this.connection = connection;
			this.creationTimestamp = pool.clock.millis();
			this.pool = pool;
			SslHandler handler = connection.channel().pipeline().get(SslHandler.class);
			if (handler != null) {
				this.applicationProtocol = handler.applicationProtocol() != null ?
						handler.applicationProtocol() : ApplicationProtocolNames.HTTP_1_1;
			}
			else {
				this.applicationProtocol = null;
			}
			ChannelHandlerContext frameCodec = http2FrameCodecCtx();
			if (frameCodec != null && http2MultiplexHandlerCtx() != null) {
				this.maxConcurrentStreams = ((Http2FrameCodec) frameCodec.handler()).connection().local().maxActiveStreams();
				this.maxConcurrentStreams = pool.maxConcurrentStreams == -1 ? maxConcurrentStreams :
						Math.min(pool.maxConcurrentStreams, maxConcurrentStreams);
			}
			TOTAL_MAX_CONCURRENT_STREAMS.addAndGet(this.pool, this.maxConcurrentStreams);
		}

		boolean canOpenStream() {
			ChannelHandlerContext frameCodec = http2FrameCodecCtx();
			if (frameCodec != null && http2MultiplexHandlerCtx() != null) {
				long maxActiveStreams = ((Http2FrameCodec) frameCodec.handler()).connection().local().maxActiveStreams();
				maxActiveStreams = pool.maxConcurrentStreams == -1 ? maxActiveStreams :
						Math.min(pool.maxConcurrentStreams, maxActiveStreams);
				long diff = maxActiveStreams - maxConcurrentStreams;
				if (diff != 0) {
					maxConcurrentStreams = maxActiveStreams;
					TOTAL_MAX_CONCURRENT_STREAMS.addAndGet(this.pool, diff);
				}
				int concurrency = this.concurrency;
				return concurrency < maxActiveStreams;
			}
			return false;
		}

		int concurrency() {
			return concurrency;
		}

		void deactivate() {
			if (log.isDebugEnabled()) {
				log.debug(format(connection.channel(), "Channel deactivated"));
			}
			@SuppressWarnings("unchecked")
			ConcurrentLinkedQueue<Slot> slots = CONNECTIONS.get(pool);
			pool.offerSlot(slots, this);
		}

		int decrementConcurrencyAndGet() {
			int concurrency = CONCURRENCY.decrementAndGet(this);
			idleTimestamp = pool.clock.millis();
			return concurrency;
		}

		long idleTime() {
			if (concurrency() > 0) {
				return 0L;
			}
			long idleTime = idleTimestamp != 0 ? idleTimestamp : creationTimestamp;
			return pool.clock.millis() - idleTime;
		}

		@Nullable
		ChannelHandlerContext http2FrameCodecCtx() {
			ChannelHandlerContext ctx = http2FrameCodecCtx;
			if (ctx != null && !ctx.isRemoved()) {
				return ctx;
			}
			ctx = connection.channel().pipeline().context(Http2FrameCodec.class);
			http2FrameCodecCtx = ctx;
			return ctx;
		}

		@Nullable
		ChannelHandlerContext http2MultiplexHandlerCtx() {
			ChannelHandlerContext ctx = http2MultiplexHandlerCtx;
			if (ctx != null && !ctx.isRemoved()) {
				return ctx;
			}
			ctx = connection.channel().pipeline().context(Http2MultiplexHandler.class);
			http2MultiplexHandlerCtx = ctx;
			return ctx;
		}

		@Nullable
		ChannelHandlerContext h2cUpgradeHandlerCtx() {
			ChannelHandlerContext ctx = h2cUpgradeHandlerCtx;
			if (ctx != null && !ctx.isRemoved()) {
				return ctx;
			}
			ctx = connection.channel().pipeline().context(NettyPipeline.H2CUpgradeHandler);
			h2cUpgradeHandlerCtx = ctx;
			return ctx;
		}

		void incrementConcurrencyAndGet() {
			CONCURRENCY.incrementAndGet(this);
		}

		void invalidate() {
			if (compareAndSet(false, true)) {
				if (log.isDebugEnabled()) {
					log.debug(format(connection.channel(), "Channel removed from pool"));
				}
				pool.poolConfig.allocationStrategy().returnPermits(1);
				TOTAL_MAX_CONCURRENT_STREAMS.addAndGet(this.pool, -maxConcurrentStreams);
			}
		}

		long lifeTime() {
			return pool.clock.millis() - creationTimestamp;
		}
	}
}<|MERGE_RESOLUTION|>--- conflicted
+++ resolved
@@ -21,6 +21,7 @@
 import java.util.Objects;
 import java.util.concurrent.ConcurrentLinkedDeque;
 import java.util.concurrent.ConcurrentLinkedQueue;
+import java.util.concurrent.TimeUnit;
 import java.util.concurrent.atomic.AtomicBoolean;
 import java.util.concurrent.atomic.AtomicIntegerFieldUpdater;
 import java.util.concurrent.atomic.AtomicLongFieldUpdater;
@@ -753,16 +754,11 @@
 		@Override
 		public void request(long n) {
 			if (Operators.validate(n)) {
-<<<<<<< HEAD
-				if (!acquireTimeout.isZero()) {
-					timeoutTask = pool.poolConfig.acquireTimer().apply(this, acquireTimeout);
-=======
 				long estimateStreamsCount = pool.totalMaxConcurrentStreams - pool.acquired;
 				int permits = pool.poolConfig.allocationStrategy().estimatePermitCount();
 				int pending = pool.pendingSize;
 				if (!acquireTimeout.isZero() && permits + estimateStreamsCount <= pending) {
-					timeoutTask = Schedulers.parallel().schedule(this, acquireTimeout.toMillis(), TimeUnit.MILLISECONDS);
->>>>>>> 6530f763
+					timeoutTask = pool.poolConfig.acquireTimer().apply(this, acquireTimeout);
 				}
 				pool.doAcquire(this);
 			}
