/*
 * Copyright (c) 2021-2024 VMware, Inc. or its affiliates, All Rights Reserved.
 *
 * Licensed under the Apache License, Version 2.0 (the "License");
 * you may not use this file except in compliance with the License.
 * You may obtain a copy of the License at
 *
 *   https://www.apache.org/licenses/LICENSE-2.0
 *
 * Unless required by applicable law or agreed to in writing, software
 * distributed under the License is distributed on an "AS IS" BASIS,
 * WITHOUT WARRANTIES OR CONDITIONS OF ANY KIND, either express or implied.
 * See the License for the specific language governing permissions and
 * limitations under the License.
 */
package reactor.netty.http.client;

import io.netty.buffer.ByteBuf;
import io.netty.buffer.ByteBufHolder;
import io.netty.channel.Channel;
import io.netty.channel.ChannelDuplexHandler;
import io.netty.channel.ChannelHandlerContext;
import io.netty.channel.ChannelPromise;
import io.netty.handler.codec.http.HttpRequest;
import io.netty.handler.codec.http.HttpResponse;
import io.netty.handler.codec.http.LastHttpContent;
import reactor.netty.channel.ChannelOperations;
import reactor.util.annotation.Nullable;
import reactor.util.context.ContextView;
import reactor.util.Logger;
import reactor.util.Loggers;

import java.net.SocketAddress;
import java.time.Duration;
import java.util.function.Function;

import static reactor.netty.ReactorNetty.format;

/**
 * {@link ChannelDuplexHandler} for handling {@link HttpClient} metrics.
 *
 * @author Violeta Georgieva
 * @since 1.0.8
 */
abstract class AbstractHttpClientMetricsHandler extends ChannelDuplexHandler {

	private static final Logger log = Loggers.getLogger(AbstractHttpClientMetricsHandler.class);

	final SocketAddress remoteAddress;

	String path;

	String method;

	String status;

	ContextView contextView;


	long dataReceived;

	long dataSent;


	long dataReceivedTime;

	long dataSentTime;

	final Function<String, String> uriTagValue;

	int lastReadSeq;

	int lastWriteSeq;

	protected AbstractHttpClientMetricsHandler(SocketAddress remoteAddress, @Nullable Function<String, String> uriTagValue) {
		this.remoteAddress = remoteAddress;
		this.uriTagValue = uriTagValue;
	}

	protected AbstractHttpClientMetricsHandler(AbstractHttpClientMetricsHandler copy) {
		this.contextView = copy.contextView;
		this.dataReceived = copy.dataReceived;
		this.dataReceivedTime = copy.dataReceivedTime;
		this.dataSent = copy.dataSent;
		this.dataSentTime = copy.dataSentTime;
		this.method = copy.method;
		this.path = copy.path;
		this.remoteAddress = copy.remoteAddress;
		this.status = copy.status;
		this.uriTagValue = copy.uriTagValue;
		this.lastWriteSeq = copy.lastWriteSeq;
		this.lastReadSeq = copy.lastReadSeq;
	}

	@Override
	@SuppressWarnings("FutureReturnValueIgnored")
	public void write(ChannelHandlerContext ctx, Object msg, ChannelPromise promise) {
		try {
			if (msg instanceof HttpRequest) {
				extractDetailsFromHttpRequest(ctx, (HttpRequest) msg);
			}

			dataSent += extractProcessedDataFromBuffer(msg);

			if (msg instanceof LastHttpContent) {
				int currentLastWriteSeq = lastWriteSeq;
				promise.addListener(future -> {
					try {
						// Record write, unless channelRead has already done it (because an early full response has been received)
						if (currentLastWriteSeq == lastWriteSeq) {
							lastWriteSeq = (lastWriteSeq + 1) & 0x7F_FF_FF_FF;
							recordWrite(remoteAddress);
						}
					}
					catch (RuntimeException e) {
						// Allow request-response exchange to continue, unaffected by metrics problem
						if (log.isWarnEnabled()) {
							log.warn(format(ctx.channel(), "Exception caught while recording metrics."), e);
						}
					}
				});
			}
		}
		catch (RuntimeException e) {
			// Allow request-response exchange to continue, unaffected by metrics problem
			if (log.isWarnEnabled()) {
				log.warn(format(ctx.channel(), "Exception caught while recording metrics."), e);
			}
		}

		//"FutureReturnValueIgnored" this is deliberate
		ctx.write(msg, promise);
	}

	@Override
	public void channelRead(ChannelHandlerContext ctx, Object msg) {
		try {
			if (msg instanceof HttpResponse) {
				status = ((HttpResponse) msg).status().codeAsText().toString();

				startRead((HttpResponse) msg);
			}

			dataReceived += extractProcessedDataFromBuffer(msg);

			if (msg instanceof LastHttpContent) {
				// Detect if we have received an early response before the request has been fully flushed.
				// In this case, invoke #recordWrite now (because next we will reset all class fields).
				lastReadSeq = (lastReadSeq + 1) & 0x7F_FF_FF_FF;
				if ((lastReadSeq > lastWriteSeq) || (lastReadSeq == 0 && lastWriteSeq == Integer.MAX_VALUE)) {
					lastWriteSeq = (lastWriteSeq + 1) & 0x7F_FF_FF_FF;
					recordWrite(remoteAddress);
				}
<<<<<<< HEAD
				recordRead(ctx.channel());
=======
				recordRead(remoteAddress);
>>>>>>> a2ce9883
				reset();
			}
		}
		catch (RuntimeException e) {
			// Allow request-response exchange to continue, unaffected by metrics problem
			if (log.isWarnEnabled()) {
				log.warn(format(ctx.channel(), "Exception caught while recording metrics."), e);
			}
		}

		ctx.fireChannelRead(msg);
	}

	@Override
	public void exceptionCaught(ChannelHandlerContext ctx, Throwable cause) {
		try {
			recordException(ctx);
		}
		catch (RuntimeException e) {
			// Allow request-response exchange to continue, unaffected by metrics problem
			if (log.isWarnEnabled()) {
				log.warn(format(ctx.channel(), "Exception caught while recording metrics."), e);
			}
		}

		ctx.fireExceptionCaught(cause);
	}

	private void extractDetailsFromHttpRequest(ChannelHandlerContext ctx, HttpRequest request) {
		method = request.method().name();

		ChannelOperations<?, ?> channelOps = ChannelOperations.get(ctx.channel());
		if (channelOps instanceof HttpClientOperations) {
			HttpClientOperations ops = (HttpClientOperations) channelOps;
			path = uriTagValue == null ? ops.path : uriTagValue.apply(ops.path);
			contextView = ops.currentContextView();
		}

		startWrite(request, ctx.channel());
	}

	private long extractProcessedDataFromBuffer(Object msg) {
		if (msg instanceof ByteBufHolder) {
			return ((ByteBufHolder) msg).content().readableBytes();
		}
		else if (msg instanceof ByteBuf) {
			return ((ByteBuf) msg).readableBytes();
		}
		return 0;
	}

	protected abstract HttpClientMetricsRecorder recorder();

	protected void recordException(ChannelHandlerContext ctx) {
		recorder().incrementErrorsCount(ctx.channel().remoteAddress(),
				path != null ? path : resolveUri(ctx));
	}

	protected void recordRead(Channel channel) {
		SocketAddress address = channel.remoteAddress();
		recorder().recordDataReceivedTime(address, path, method, status,
				Duration.ofNanos(System.nanoTime() - dataReceivedTime));

		recorder().recordResponseTime(address, path, method, status,
				Duration.ofNanos(System.nanoTime() - dataSentTime));

		recorder().recordDataReceived(address, path, dataReceived);
	}

	protected void recordWrite(SocketAddress address) {
		recorder().recordDataSentTime(address, path, method,
				Duration.ofNanos(System.nanoTime() - dataSentTime));

		recorder().recordDataSent(address, path, dataSent);
	}

	protected void reset() {
		path = null;
		method = null;
		status = null;
		contextView = null;
		dataReceived = 0;
		dataSent = 0;
		dataReceivedTime = 0;
		dataSentTime = 0;
		// don't reset lastWriteSeq and lastReadSeq, which must be incremented forever
	}

	protected void startRead(HttpResponse msg) {
		dataReceivedTime = System.nanoTime();
	}

	protected void startWrite(HttpRequest msg, Channel channel) {
		dataSentTime = System.nanoTime();
	}

	private String resolveUri(ChannelHandlerContext ctx) {
		ChannelOperations<?, ?> channelOps = ChannelOperations.get(ctx.channel());
		if (channelOps instanceof HttpClientOperations) {
			String path = ((HttpClientOperations) channelOps).uri();
			return uriTagValue == null ? path : uriTagValue.apply(path);
		}
		else {
			return "unknown";
		}
	}
}<|MERGE_RESOLUTION|>--- conflicted
+++ resolved
@@ -151,11 +151,7 @@
 					lastWriteSeq = (lastWriteSeq + 1) & 0x7F_FF_FF_FF;
 					recordWrite(remoteAddress);
 				}
-<<<<<<< HEAD
-				recordRead(ctx.channel());
-=======
-				recordRead(remoteAddress);
->>>>>>> a2ce9883
+				recordRead(ctx.channel(), remoteAddress);
 				reset();
 			}
 		}
@@ -194,7 +190,7 @@
 			contextView = ops.currentContextView();
 		}
 
-		startWrite(request, ctx.channel());
+		startWrite(request, ctx.channel(), remoteAddress);
 	}
 
 	private long extractProcessedDataFromBuffer(Object msg) {
@@ -210,12 +206,10 @@
 	protected abstract HttpClientMetricsRecorder recorder();
 
 	protected void recordException(ChannelHandlerContext ctx) {
-		recorder().incrementErrorsCount(ctx.channel().remoteAddress(),
-				path != null ? path : resolveUri(ctx));
-	}
-
-	protected void recordRead(Channel channel) {
-		SocketAddress address = channel.remoteAddress();
+		recorder().incrementErrorsCount(remoteAddress, path != null ? path : resolveUri(ctx));
+	}
+
+	protected void recordRead(Channel channel, SocketAddress address) {
 		recorder().recordDataReceivedTime(address, path, method, status,
 				Duration.ofNanos(System.nanoTime() - dataReceivedTime));
 
@@ -248,7 +242,7 @@
 		dataReceivedTime = System.nanoTime();
 	}
 
-	protected void startWrite(HttpRequest msg, Channel channel) {
+	protected void startWrite(HttpRequest msg, Channel channel, SocketAddress address) {
 		dataSentTime = System.nanoTime();
 	}
 
