/*
 * Copyright (c) 2020-2022 VMware, Inc. or its affiliates, All Rights Reserved.
 *
 * Licensed under the Apache License, Version 2.0 (the "License");
 * you may not use this file except in compliance with the License.
 * You may obtain a copy of the License at
 *
 *   https://www.apache.org/licenses/LICENSE-2.0
 *
 * Unless required by applicable law or agreed to in writing, software
 * distributed under the License is distributed on an "AS IS" BASIS,
 * WITHOUT WARRANTIES OR CONDITIONS OF ANY KIND, either express or implied.
 * See the License for the specific language governing permissions and
 * limitations under the License.
 */
package reactor.netty.http.client;

import java.net.SocketAddress;
import java.net.URI;
import java.nio.charset.Charset;
import java.time.Duration;
import java.util.Map;
import java.util.Objects;
import java.util.concurrent.TimeUnit;
import java.util.function.BiConsumer;
import java.util.function.BiFunction;
import java.util.function.BiPredicate;
import java.util.function.Consumer;
import java.util.function.Function;
import java.util.function.Supplier;
import java.util.regex.Pattern;

import io.micrometer.contextpropagation.ContextContainer;
import io.netty.channel.Channel;
import io.netty.channel.ChannelHandler;
import io.netty.channel.ChannelHandlerAdapter;
import io.netty.channel.ChannelHandlerContext;
import io.netty.channel.ChannelInboundHandlerAdapter;
import io.netty.channel.ChannelInitializer;
import io.netty.channel.ChannelOption;
import io.netty.channel.ChannelPipeline;
import io.netty.handler.codec.http.DefaultHttpHeaders;
import io.netty.handler.codec.http.HttpClientCodec;
import io.netty.handler.codec.http.HttpClientUpgradeHandler;
import io.netty.handler.codec.http.HttpContentDecompressor;
import io.netty.handler.codec.http.HttpHeaders;
import io.netty.handler.codec.http.HttpMethod;
import io.netty.handler.codec.http.cookie.ClientCookieDecoder;
import io.netty.handler.codec.http.cookie.ClientCookieEncoder;
import io.netty.handler.codec.http2.Http2ClientUpgradeCodec;
import io.netty.handler.codec.http2.Http2FrameCodec;
import io.netty.handler.codec.http2.Http2FrameCodecBuilder;
import io.netty.handler.codec.http2.Http2FrameLogger;
import io.netty.handler.codec.http2.Http2MultiplexHandler;
import io.netty.handler.codec.http2.Http2Settings;
import io.netty.handler.codec.http2.Http2StreamFrameToHttpObjectCodec;
import io.netty.handler.flush.FlushConsolidationHandler;
import io.netty.handler.logging.LogLevel;
import io.netty.handler.logging.LoggingHandler;
import io.netty.handler.ssl.ApplicationProtocolNames;
import io.netty.handler.ssl.SslHandler;
import io.netty.handler.timeout.ReadTimeoutHandler;
import io.netty.resolver.AddressResolverGroup;
import org.reactivestreams.Publisher;
import reactor.core.publisher.Mono;
import reactor.netty.ChannelPipelineConfigurer;
import reactor.netty.Connection;
import reactor.netty.ConnectionObserver;
import reactor.netty.NettyOutbound;
import reactor.netty.NettyPipeline;
import reactor.netty.ReactorNetty;
import reactor.netty.channel.ChannelMetricsRecorder;
import reactor.netty.channel.ChannelOperations;
import reactor.netty.http.Http2SettingsSpec;
import reactor.netty.http.HttpProtocol;
import reactor.netty.http.HttpResources;
import reactor.netty.resources.ConnectionProvider;
import reactor.netty.resources.LoopResources;
import reactor.netty.tcp.SslProvider;
import reactor.netty.transport.ClientTransportConfig;
import reactor.netty.transport.ProxyProvider;
import reactor.netty.transport.logging.AdvancedByteBufFormat;
import reactor.util.Logger;
import reactor.util.Loggers;
import reactor.util.annotation.Nullable;
import reactor.util.context.Context;

import static reactor.netty.ReactorNetty.format;
import static reactor.netty.http.client.Http2ConnectionProvider.OWNER;

/**
 * Encapsulate all necessary configuration for HTTP client transport. The public API is read-only.
 *
 * @author Stephane Maldini
 * @author Violeta Georgieva
 */
public final class HttpClientConfig extends ClientTransportConfig<HttpClientConfig> {

	/**
	 * Return the configured base URL to use for this request/response or null.
	 *
	 * @return the configured base URL to use for this request/response or null
	 */
	@Nullable
	public String baseUrl() {
		return baseUrl;
	}

	@Override
	public int channelHash() {
		return Objects.hash(super.channelHash(), acceptGzip, decoder, _protocols, sslProvider, uriTagValue);
	}

	@Override
	public ChannelOperations.OnSetup channelOperationsProvider() {
		return (ch, c, msg) -> new HttpClientOperations(ch, c, cookieEncoder, cookieDecoder);
	}

	/**
	 * Return the configured {@link ClientCookieDecoder} or the default {@link ClientCookieDecoder#STRICT}.
	 *
	 * @return the configured {@link ClientCookieDecoder} or the default {@link ClientCookieDecoder#STRICT}
	 */
	public ClientCookieDecoder cookieDecoder() {
		return cookieDecoder;
	}

	/**
	 * Return the configured {@link ClientCookieEncoder} or the default {@link ClientCookieEncoder#STRICT}.
	 *
	 * @return the configured {@link ClientCookieEncoder} or the default {@link ClientCookieEncoder#STRICT}
	 */
	public ClientCookieEncoder cookieEncoder() {
		return cookieEncoder;
	}

	/**
	 * Return the configured HTTP response decoder options or the default.
	 *
	 * @return the configured HTTP request decoder options or the default
	 */
	public HttpResponseDecoderSpec decoder() {
		return decoder;
	}

	/**
	 * Return the configured follow redirect predicate or null.
	 *
	 * @return the configured follow redirect predicate or null
	 */
	@Nullable
	public BiPredicate<HttpClientRequest, HttpClientResponse> followRedirectPredicate() {
		return followRedirectPredicate;
	}

	/**
	 * Return a copy of the request headers.
	 *
	 * @return a copy of the request headers
	 */
	public HttpHeaders headers() {
		return headers.copy();
	}

	/**
	 * Return the HTTP/2 configuration
	 *
	 * @return the HTTP/2 configuration
	 */
	public Http2SettingsSpec http2SettingsSpec() {
		return http2Settings;
	}

	/**
	 * Return whether GZip compression is enabled.
	 *
	 * @return whether GZip compression is enabled
	 */
	public boolean isAcceptGzip() {
		return acceptGzip;
	}

	/**
	 * Return true if {@code retry once} is disabled, false otherwise.
	 *
	 * @return true if {@code retry once} is disabled, false otherwise
	 */
	public boolean isRetryDisabled() {
		return retryDisabled;
	}

	/**
	 * Returns true if that {@link HttpClient} secured via SSL transport
	 *
	 * @return true if that {@link HttpClient} secured via SSL transport
	 */
	public boolean isSecure() {
		return sslProvider != null;
	}

	/**
	 * Return the configured request method.
	 *
	 * @return the configured request method
	 */
	public HttpMethod method() {
		return method;
	}

	/**
	 * Return the HTTP protocol to support. Default is {@link HttpProtocol#HTTP11}.
	 *
	 * @return the HTTP protocol to support
	 */
	public HttpProtocol[] protocols() {
		return protocols;
	}

	/**
	 * Return the configured redirect request {@link BiConsumer} or null.
	 *
	 * @return the configured redirect request {@link BiConsumer} or null
	 */
	@Nullable
	public BiConsumer<HttpHeaders, HttpClientRequest> redirectRequestBiConsumer() {
		return redirectRequestBiConsumer;
	}

	/**
	 * Return the configured redirect request consumer or null.
	 *
	 * @return the configured redirect request consumer or null
	 */
	@Nullable
	public Consumer<HttpClientRequest> redirectRequestConsumer() {
		return redirectRequestConsumer;
	}

	/**
	 * Return the configured response timeout or null
	 *
	 * @return the configured response timeout or null
	 */
	@Nullable
	public Duration responseTimeout() {
		return responseTimeout;
	}

	/**
	 * Returns the current {@link SslProvider} if that {@link HttpClient} secured via SSL
	 * transport or null
	 *
	 * @return the current {@link SslProvider} if that {@link HttpClient} secured via SSL
	 * transport or null
	 */
	@Nullable
	public SslProvider sslProvider() {
		return sslProvider;
	}

	/**
	 * Return the configured request uri.
	 *
	 * @return the configured request uri
	 */
	public String uri() {
		return uri == null ? uriStr : uri.toString();
	}

	/**
	 * Returns the configured function that receives the actual uri and returns the uri tag value
	 * that will be used for the metrics with {@link reactor.netty.Metrics#URI} tag
	 *
	 * @return the configured function that receives the actual uri and returns the uri tag value
	 * that will be used for the metrics with {@link reactor.netty.Metrics#URI} tag
	 */
	@Nullable
	public Function<String, String> uriTagValue() {
		return uriTagValue;
	}

	/**
	 * Return the configured websocket client configuration.
	 *
	 * @return the configured websocket client configuration
	 */
	public WebsocketClientSpec websocketClientSpec() {
		return websocketClientSpec;
	}


	// Protected/Package private write API

	boolean acceptGzip;
	String baseUrl;
	BiFunction<? super HttpClientRequest, ? super NettyOutbound, ? extends Publisher<Void>> body;
	Function<? super Mono<? extends Connection>, ? extends Mono<? extends Connection>> connector;
	ClientCookieDecoder cookieDecoder;
	ClientCookieEncoder cookieEncoder;
	HttpResponseDecoderSpec decoder;
	Function<Mono<HttpClientConfig>, Mono<HttpClientConfig>> deferredConf;
	BiConsumer<? super HttpClientRequest, ? super Connection> doAfterRequest;
	BiConsumer<? super HttpClientResponse, ? super Connection> doAfterResponseSuccess;
	BiConsumer<? super HttpClientResponse, ? super Connection> doOnRedirect;
	BiConsumer<? super HttpClientRequest, ? super Connection> doOnRequest;
	BiConsumer<? super HttpClientRequest, ? super Throwable> doOnRequestError;
	BiConsumer<? super HttpClientResponse, ? super Connection> doOnResponse;
	BiConsumer<? super HttpClientResponse, ? super Throwable> doOnResponseError;
	BiPredicate<HttpClientRequest, HttpClientResponse> followRedirectPredicate;
	HttpHeaders headers;
	Http2SettingsSpec http2Settings;
	HttpMethod method;
	HttpProtocol[] protocols;
	int _protocols;
	BiConsumer<HttpHeaders, HttpClientRequest> redirectRequestBiConsumer;
	Consumer<HttpClientRequest> redirectRequestConsumer;
	Duration responseTimeout;
	boolean retryDisabled;
	SslProvider sslProvider;
	URI uri;
	String uriStr;
	Function<String, String> uriTagValue;
	WebsocketClientSpec websocketClientSpec;

	HttpClientConfig(ConnectionProvider connectionProvider, Map<ChannelOption<?>, ?> options,
			Supplier<? extends SocketAddress> remoteAddress) {
		super(connectionProvider, options, remoteAddress);
		this.acceptGzip = false;
		this.cookieDecoder = ClientCookieDecoder.STRICT;
		this.cookieEncoder = ClientCookieEncoder.STRICT;
		this.decoder = new HttpResponseDecoderSpec();
		this.headers = new DefaultHttpHeaders();
		this.method = HttpMethod.GET;
		this.protocols = new HttpProtocol[]{HttpProtocol.HTTP11};
		this._protocols = h11;
		this.retryDisabled = false;
	}

	HttpClientConfig(HttpClientConfig parent) {
		super(parent);
		this.acceptGzip = parent.acceptGzip;
		this.baseUrl = parent.baseUrl;
		this.body = parent.body;
		this.connector = parent.connector;
		this.cookieDecoder = parent.cookieDecoder;
		this.cookieEncoder = parent.cookieEncoder;
		this.decoder = parent.decoder;
		this.deferredConf = parent.deferredConf;
		this.doAfterRequest = parent.doAfterRequest;
		this.doAfterResponseSuccess = parent.doAfterResponseSuccess;
		this.doOnRedirect = parent.doOnRedirect;
		this.doOnRequest = parent.doOnRequest;
		this.doOnRequestError = parent.doOnRequestError;
		this.doOnResponse = parent.doOnResponse;
		this.doOnResponseError = parent.doOnResponseError;
		this.followRedirectPredicate = parent.followRedirectPredicate;
		this.headers = parent.headers;
		this.http2Settings = parent.http2Settings;
		this.method = parent.method;
		this.protocols = parent.protocols;
		this._protocols = parent._protocols;
		this.redirectRequestBiConsumer = parent.redirectRequestBiConsumer;
		this.redirectRequestConsumer = parent.redirectRequestConsumer;
		this.responseTimeout = parent.responseTimeout;
		this.retryDisabled = parent.retryDisabled;
		this.sslProvider = parent.sslProvider;
		this.uri = parent.uri;
		this.uriStr = parent.uriStr;
		this.uriTagValue = parent.uriTagValue;
		this.websocketClientSpec = parent.websocketClientSpec;
	}

	/**
	 * Provides a global {@link AddressResolverGroup} from {@link HttpResources}
	 * that is shared amongst all HTTP clients. {@link AddressResolverGroup} uses the global
	 * {@link LoopResources} from {@link HttpResources}.
	 *
	 * @return the global {@link AddressResolverGroup}
	 */
	@Override
	public AddressResolverGroup<?> defaultAddressResolverGroup() {
		return HttpResources.get().getOrCreateDefaultResolver();
	}

	@Override
	protected ConnectionObserver defaultConnectionObserver() {
		if (doAfterRequest == null && doAfterResponseSuccess == null && doOnRedirect == null &&
					doOnRequest == null && doOnRequestError == null && doOnResponse == null && doOnResponseError == null) {
			return super.defaultConnectionObserver();
		}
		else {
			return super.defaultConnectionObserver()
			            .then(new HttpClientDoOn(doAfterRequest, doAfterResponseSuccess, doOnRedirect, doOnRequest,
			                doOnRequestError, doOnResponse, doOnResponseError));
		}
	}

	@Override
	protected LoggingHandler defaultLoggingHandler() {
		return LOGGING_HANDLER;
	}

	@Override
	protected LoopResources defaultLoopResources() {
		return HttpResources.get();
	}

	@Override
	protected ChannelMetricsRecorder defaultMetricsRecorder() {
		return MicrometerHttpClientMetricsRecorder.INSTANCE;
	}

	@Override
	protected ChannelPipelineConfigurer defaultOnChannelInit() {
		return super.defaultOnChannelInit()
		            .then(new HttpClientChannelInitializer(this));
	}

	@Override
	protected void loggingHandler(LoggingHandler loggingHandler) {
		super.loggingHandler(loggingHandler);
	}

	@Override
	protected void metricsRecorder(@Nullable Supplier<? extends ChannelMetricsRecorder> metricsRecorder) {
		super.metricsRecorder(metricsRecorder);
	}

	@Override
	protected void proxyProvider(ProxyProvider proxyProvider) {
		super.proxyProvider(proxyProvider);
	}

	@Override
	protected AddressResolverGroup<?> resolverInternal() {
		return super.resolverInternal();
	}

	void deferredConf(Function<HttpClientConfig, Mono<HttpClientConfig>> deferrer) {
		if (deferredConf != null) {
			deferredConf = deferredConf.andThen(deferredConf -> deferredConf.flatMap(deferrer));
		}
		else {
			deferredConf = deferredConf -> deferredConf.flatMap(deferrer);
		}
	}

	void protocols(HttpProtocol... protocols) {
		this.protocols = protocols;
		int _protocols = 0;

		for (HttpProtocol p : protocols) {
			if (p == HttpProtocol.HTTP11) {
				_protocols |= h11;
			}
			else if (p == HttpProtocol.H2) {
				_protocols |= h2;
			}
			else if (p == HttpProtocol.H2C) {
				_protocols |= h2c;
			}
		}

		this._protocols = _protocols;
	}

	boolean checkProtocol(int protocol) {
		return (_protocols & protocol) == protocol;
	}

	Http2Settings http2Settings() {
		Http2Settings settings = Http2Settings.defaultSettings();

		if (http2Settings != null) {
			Long headerTableSize = http2Settings.headerTableSize();
			if (headerTableSize != null) {
				settings.headerTableSize(headerTableSize);
			}

			Integer initialWindowSize = http2Settings.initialWindowSize();
			if (initialWindowSize != null) {
				settings.initialWindowSize(initialWindowSize);
			}

			Long maxConcurrentStreams = http2Settings.maxConcurrentStreams();
			if (maxConcurrentStreams != null) {
				settings.maxConcurrentStreams(maxConcurrentStreams);
			}

			Integer maxFrameSize = http2Settings.maxFrameSize();
			if (maxFrameSize != null) {
				settings.maxFrameSize(maxFrameSize);
			}

			settings.maxHeaderListSize(http2Settings.maxHeaderListSize());

			Boolean pushEnabled = http2Settings.pushEnabled();
			if (pushEnabled != null) {
				settings.pushEnabled(pushEnabled);
			}
		}

		return settings;
	}

	static void addStreamHandlers(
			Channel ch,
			ConnectionObserver obs,
			ChannelOperations.OnSetup opsFactory,
			boolean acceptGzip,
			@Nullable ChannelMetricsRecorder metricsRecorder,
			long responseTimeoutMillis,
			@Nullable Function<String, String> uriTagValue) {

		if (HttpClientOperations.log.isDebugEnabled()) {
			HttpClientOperations.log.debug(format(ch, "New HTTP/2 stream"));
		}

		ChannelPipeline pipeline = ch.pipeline();
		pipeline.addLast(NettyPipeline.H2ToHttp11Codec, HTTP2_STREAM_FRAME_TO_HTTP_OBJECT)
				.addLast(NettyPipeline.HttpTrafficHandler, HTTP_2_STREAM_BRIDGE_CLIENT_HANDLER);

		if (acceptGzip) {
			pipeline.addLast(NettyPipeline.HttpDecompressor, new HttpContentDecompressor());
		}

		ChannelOperations.addReactiveBridge(ch, opsFactory, obs);

		if (metricsRecorder != null) {
			if (metricsRecorder instanceof HttpClientMetricsRecorder) {
				ChannelHandler handler;
				Channel parent = ch.parent();
				ChannelHandler existingHandler = parent.pipeline().get(NettyPipeline.HttpMetricsHandler);
				if (existingHandler != null) {
					// This use case can happen only in HTTP/2 clear text connection upgrade
					parent.pipeline().remove(NettyPipeline.HttpMetricsHandler);
					handler = metricsRecorder instanceof ContextAwareHttpClientMetricsRecorder ?
							new ContextAwareHttpClientMetricsHandler((ContextAwareHttpClientMetricsHandler) existingHandler) :
							new HttpClientMetricsHandler((HttpClientMetricsHandler) existingHandler);
				}
				else {
					handler = metricsRecorder instanceof ContextAwareHttpClientMetricsRecorder ?
							new ContextAwareHttpClientMetricsHandler((ContextAwareHttpClientMetricsRecorder) metricsRecorder, uriTagValue) :
							new HttpClientMetricsHandler((HttpClientMetricsRecorder) metricsRecorder, uriTagValue);
				}
				pipeline.addBefore(NettyPipeline.ReactiveBridge, NettyPipeline.HttpMetricsHandler, handler);
			}
		}

		if (responseTimeoutMillis > -1) {
			Connection.from(ch).addHandlerFirst(NettyPipeline.ResponseTimeoutHandler,
					new ReadTimeoutHandler(responseTimeoutMillis, TimeUnit.MILLISECONDS));
		}

		if (log.isDebugEnabled()) {
			log.debug(format(ch, "Initialized HTTP/2 stream pipeline {}"), ch.pipeline());
		}

		ChannelOperations<?, ?> ops = opsFactory.create(Connection.from(ch), obs, null);
		if (ops != null) {
			ops.bind();
		}
	}

	static void configureHttp2Pipeline(ChannelPipeline p, boolean acceptGzip, HttpResponseDecoderSpec decoder,
			Http2Settings http2Settings, ConnectionObserver observer) {
		Http2FrameCodecBuilder http2FrameCodecBuilder =
				Http2FrameCodecBuilder.forClient()
				                      .validateHeaders(decoder.validateHeaders())
				                      .initialSettings(http2Settings);

		if (p.get(NettyPipeline.LoggingHandler) != null) {
			http2FrameCodecBuilder.frameLogger(new Http2FrameLogger(LogLevel.DEBUG,
					"reactor.netty.http.client.h2"));
		}

		p.addBefore(NettyPipeline.ReactiveBridge, NettyPipeline.H2Flush, new FlushConsolidationHandler(1024, true))
		 .addBefore(NettyPipeline.ReactiveBridge, NettyPipeline.HttpCodec, http2FrameCodecBuilder.build())
		 .addBefore(NettyPipeline.ReactiveBridge, NettyPipeline.H2MultiplexHandler, new Http2MultiplexHandler(new H2Codec(acceptGzip)))
		 .addBefore(NettyPipeline.ReactiveBridge, NettyPipeline.HttpTrafficHandler, new HttpTrafficHandler(observer));
	}

	@SuppressWarnings("deprecation")
	static void configureHttp11OrH2CleartextPipeline(
			ChannelPipeline p,
			boolean acceptGzip,
			HttpResponseDecoderSpec decoder,
			Http2Settings http2Settings,
			@Nullable ChannelMetricsRecorder metricsRecorder,
			ConnectionObserver observer,
			ChannelOperations.OnSetup opsFactory,
			@Nullable Function<String, String> uriTagValue) {
		HttpClientCodec httpClientCodec =
				new HttpClientCodec(
						decoder.maxInitialLineLength(),
						decoder.maxHeaderSize(),
						decoder.maxChunkSize(),
						decoder.failOnMissingResponse,
						decoder.validateHeaders(),
						decoder.initialBufferSize(),
						decoder.parseHttpAfterConnectRequest,
						decoder.allowDuplicateContentLengths());

		Http2FrameCodecBuilder http2FrameCodecBuilder =
				Http2FrameCodecBuilder.forClient()
						.validateHeaders(decoder.validateHeaders())
						.initialSettings(http2Settings);

		if (p.get(NettyPipeline.LoggingHandler) != null) {
			http2FrameCodecBuilder.frameLogger(new Http2FrameLogger(LogLevel.DEBUG,
					"reactor.netty.http.client.h2"));
		}

		Http2FrameCodec http2FrameCodec = http2FrameCodecBuilder.build();

		Http2ClientUpgradeCodec upgradeCodec = new Http2ClientUpgradeCodec(http2FrameCodec,
				new H2CleartextCodec(http2FrameCodec, opsFactory, acceptGzip, metricsRecorder, uriTagValue));

		HttpClientUpgradeHandler upgradeHandler = new HttpClientUpgradeHandler(httpClientCodec, upgradeCodec, decoder.h2cMaxContentLength());

		p.addBefore(NettyPipeline.ReactiveBridge, null, httpClientCodec)
		 .addBefore(NettyPipeline.ReactiveBridge, NettyPipeline.H2CUpgradeHandler, upgradeHandler)
		 .addBefore(NettyPipeline.ReactiveBridge, NettyPipeline.HttpTrafficHandler, new HttpTrafficHandler(observer));

		if (acceptGzip) {
			p.addBefore(NettyPipeline.ReactiveBridge, NettyPipeline.HttpDecompressor, new HttpContentDecompressor());
		}

		if (metricsRecorder != null) {
			if (metricsRecorder instanceof HttpClientMetricsRecorder) {
				ChannelHandler handler;
				if (metricsRecorder instanceof MicrometerHttpClientMetricsRecorder) {
					handler = new MicrometerHttpClientMetricsHandler((MicrometerHttpClientMetricsRecorder) metricsRecorder, uriTagValue);
				}
				else if (metricsRecorder instanceof ContextAwareHttpClientMetricsRecorder) {
					handler = new ContextAwareHttpClientMetricsHandler((ContextAwareHttpClientMetricsRecorder) metricsRecorder, uriTagValue);
				}
				else {
					handler = new HttpClientMetricsHandler((HttpClientMetricsRecorder) metricsRecorder, uriTagValue);
				}
				p.addBefore(NettyPipeline.ReactiveBridge, NettyPipeline.HttpMetricsHandler, handler);
			}
		}

	}

	@SuppressWarnings("deprecation")
	static void configureHttp11Pipeline(ChannelPipeline p,
			boolean acceptGzip,
			HttpResponseDecoderSpec decoder,
			@Nullable ChannelMetricsRecorder metricsRecorder,
			@Nullable Function<String, String> uriTagValue) {
		p.addBefore(NettyPipeline.ReactiveBridge,
				NettyPipeline.HttpCodec,
				new HttpClientCodec(
						decoder.maxInitialLineLength(),
						decoder.maxHeaderSize(),
						decoder.maxChunkSize(),
						decoder.failOnMissingResponse,
						decoder.validateHeaders(),
						decoder.initialBufferSize(),
						decoder.parseHttpAfterConnectRequest,
						decoder.allowDuplicateContentLengths()));

		if (acceptGzip) {
			p.addAfter(NettyPipeline.HttpCodec, NettyPipeline.HttpDecompressor, new HttpContentDecompressor());
		}

		if (metricsRecorder != null) {
			if (metricsRecorder instanceof HttpClientMetricsRecorder) {
				ChannelHandler handler;
				if (metricsRecorder instanceof MicrometerHttpClientMetricsRecorder) {
					handler = new MicrometerHttpClientMetricsHandler((MicrometerHttpClientMetricsRecorder) metricsRecorder, uriTagValue);
				}
				else if (metricsRecorder instanceof ContextAwareHttpClientMetricsRecorder) {
					handler = new ContextAwareHttpClientMetricsHandler((ContextAwareHttpClientMetricsRecorder) metricsRecorder, uriTagValue);
				}
				else {
					handler = new HttpClientMetricsHandler((HttpClientMetricsRecorder) metricsRecorder, uriTagValue);
				}
				p.addBefore(NettyPipeline.ReactiveBridge, NettyPipeline.HttpMetricsHandler, handler);
			}
		}
	}

	static final Pattern FOLLOW_REDIRECT_CODES = Pattern.compile("30[12378]");

	static final BiPredicate<HttpClientRequest, HttpClientResponse> FOLLOW_REDIRECT_PREDICATE =
			(req, res) -> FOLLOW_REDIRECT_CODES.matcher(res.status()
			                                               .codeAsText())
			                                   .matches();

	static final int h2 = 0b010;

	static final int h2c = 0b001;

	static final int h11 = 0b100;

	static final int h11orH2 = h11 | h2;

	static final int h11orH2C = h11 | h2c;

	static final Http2StreamFrameToHttpObjectCodec HTTP2_STREAM_FRAME_TO_HTTP_OBJECT =
			new Http2StreamFrameToHttpObjectCodec(false);

	static final Http2StreamBridgeClientHandler HTTP_2_STREAM_BRIDGE_CLIENT_HANDLER =
			new Http2StreamBridgeClientHandler();

	static final Logger log = Loggers.getLogger(HttpClientConfig.class);

	static final LoggingHandler LOGGING_HANDLER =
			AdvancedByteBufFormat.HEX_DUMP
					.toLoggingHandler(HttpClient.class.getName(), LogLevel.DEBUG, Charset.defaultCharset());

	/**
	 * Default value whether the SSL debugging on the client side will be enabled/disabled,
	 * fallback to SSL debugging disabled
	 */
	static final boolean SSL_DEBUG = Boolean.parseBoolean(System.getProperty(ReactorNetty.SSL_CLIENT_DEBUG, "false"));

	static final class H2CleartextCodec extends ChannelHandlerAdapter {

		final boolean acceptGzip;
		final Http2FrameCodec http2FrameCodec;
		final ChannelMetricsRecorder metricsRecorder;
		final ChannelOperations.OnSetup opsFactory;
		final Function<String, String> uriTagValue;

		H2CleartextCodec(
				Http2FrameCodec http2FrameCodec,
				ChannelOperations.OnSetup opsFactory,
				boolean acceptGzip,
				@Nullable ChannelMetricsRecorder metricsRecorder,
				@Nullable Function<String, String> uriTagValue) {
			this.acceptGzip = acceptGzip;
			this.http2FrameCodec = http2FrameCodec;
			this.metricsRecorder = metricsRecorder;
			this.opsFactory = opsFactory;
			this.uriTagValue = uriTagValue;
		}

		@Override
		public void handlerAdded(ChannelHandlerContext ctx) {
			ChannelPipeline pipeline = ctx.pipeline();
			ReadTimeoutHandler responseTimeoutHandler =
					(ReadTimeoutHandler) pipeline.get(NettyPipeline.ResponseTimeoutHandler);
			Http2MultiplexHandler http2MultiplexHandler;
			ConnectionObserver channelOwner = ctx.channel().attr(OWNER).get();
			Http2ConnectionProvider.DisposableAcquire owner = null;
			ConnectionObserver obs = null;
			if (channelOwner instanceof Http2ConnectionProvider.DisposableAcquire) {
				owner = (Http2ConnectionProvider.DisposableAcquire) channelOwner;
				obs = owner.obs;
			}
			if (responseTimeoutHandler != null) {
				pipeline.remove(NettyPipeline.ResponseTimeoutHandler);
				http2MultiplexHandler = new Http2MultiplexHandler(new H2Codec(opsFactory, acceptGzip),
						new H2Codec(owner, obs, opsFactory, acceptGzip, metricsRecorder,
								responseTimeoutHandler.getReaderIdleTimeInMillis(), uriTagValue));
			}
			else {
				http2MultiplexHandler = new Http2MultiplexHandler(new H2Codec(opsFactory, acceptGzip),
						new H2Codec(owner, obs, opsFactory, acceptGzip, metricsRecorder, uriTagValue));
			}
			pipeline.addAfter(ctx.name(), NettyPipeline.HttpCodec, http2FrameCodec)
			        .addAfter(NettyPipeline.HttpCodec, NettyPipeline.H2MultiplexHandler, http2MultiplexHandler);
			if (pipeline.get(NettyPipeline.HttpDecompressor) != null) {
				pipeline.remove(NettyPipeline.HttpDecompressor);
			}
			pipeline.remove(NettyPipeline.ReactiveBridge);
			pipeline.remove(this);
		}
	}

	static final class H2Codec extends ChannelInitializer<Channel> {

		final boolean acceptGzip;
		final ChannelMetricsRecorder metricsRecorder;
		final ConnectionObserver observer;
		final ChannelOperations.OnSetup opsFactory;
		final Http2ConnectionProvider.DisposableAcquire owner;
		final long responseTimeoutMillis;
		final Function<String, String> uriTagValue;

		H2Codec(boolean acceptGzip) {
			// Handle inbound streams (server pushes)
			// TODO this is not supported
			this(null, null, null, acceptGzip, null, -1, null);
		}

		H2Codec(@Nullable ChannelOperations.OnSetup opsFactory, boolean acceptGzip) {
			// Handle inbound streams (server pushes)
			// TODO this is not supported
			this(null, null, opsFactory, acceptGzip, null, -1, null);
		}

		H2Codec(
				@Nullable Http2ConnectionProvider.DisposableAcquire owner,
				@Nullable ConnectionObserver observer,
				@Nullable ChannelOperations.OnSetup opsFactory,
				boolean acceptGzip,
				@Nullable ChannelMetricsRecorder metricsRecorder,
				@Nullable Function<String, String> uriTagValue) {
			// Handle outbound and upgrade streams
			this(owner, observer, opsFactory, acceptGzip, metricsRecorder, -1, uriTagValue);
		}

		H2Codec(
				@Nullable Http2ConnectionProvider.DisposableAcquire owner,
				@Nullable ConnectionObserver observer,
				@Nullable ChannelOperations.OnSetup opsFactory,
				boolean acceptGzip,
				@Nullable ChannelMetricsRecorder metricsRecorder,
				long responseTimeoutMillis,
				@Nullable Function<String, String> uriTagValue) {
			// Handle outbound and upgrade streams
			this.acceptGzip = acceptGzip;
			this.metricsRecorder = metricsRecorder;
			this.observer = observer;
			this.opsFactory = opsFactory;
			this.owner = owner;
			this.responseTimeoutMillis = responseTimeoutMillis;
			this.uriTagValue = uriTagValue;
		}

		@Override
		protected void initChannel(Channel ch) {
			if (observer != null && opsFactory != null && owner != null) {
				Http2ConnectionProvider.registerClose(ch, owner);
<<<<<<< HEAD
				ContextContainer container = ContextContainer.restore(owner.propagationContext);
				container.save(ch);

				addStreamHandlers(ch, observer.then(new StreamConnectionObserver(owner.currentContext())), opsFactory);
=======
				addStreamHandlers(ch, observer.then(new StreamConnectionObserver(owner.currentContext())), opsFactory,
						acceptGzip, metricsRecorder, responseTimeoutMillis, uriTagValue);
>>>>>>> 6530f763
			}
			else {
				// Handle server pushes (inbound streams)
				// TODO this is not supported
			}
		}
<<<<<<< HEAD

		void addStreamHandlers(Channel ch, ConnectionObserver obs, ChannelOperations.OnSetup opsFactory) {
			ChannelPipeline pipeline = ch.pipeline();
			pipeline.addLast(NettyPipeline.H2ToHttp11Codec, new Http2StreamFrameToHttpObjectCodec(false))
			        .addLast(NettyPipeline.HttpTrafficHandler, new Http2StreamBridgeClientHandler(obs, opsFactory));

			if (acceptGzip) {
				pipeline.addLast(NettyPipeline.HttpDecompressor, new HttpContentDecompressor());
			}

			ChannelOperations.addReactiveBridge(ch, opsFactory, obs);

			if (metricsRecorder != null) {
				if (metricsRecorder instanceof HttpClientMetricsRecorder) {
					ChannelHandler handler;
					Channel parent = ch.parent();
					ChannelHandler existingHandler = parent.pipeline().get(NettyPipeline.HttpMetricsHandler);
					if (existingHandler != null) {
						// This use case can happen only in HTTP/2 clear text connection upgrade
						parent.pipeline().remove(NettyPipeline.HttpMetricsHandler);
						if (metricsRecorder instanceof MicrometerHttpClientMetricsRecorder) {
							handler = new MicrometerHttpClientMetricsHandler((MicrometerHttpClientMetricsHandler) existingHandler);
						}
						else if (metricsRecorder instanceof ContextAwareHttpClientMetricsRecorder) {
							handler = new ContextAwareHttpClientMetricsHandler((ContextAwareHttpClientMetricsHandler) existingHandler);
						}
						else {
							handler = new HttpClientMetricsHandler((HttpClientMetricsHandler) existingHandler);
						}
					}
					else {
						if (metricsRecorder instanceof MicrometerHttpClientMetricsRecorder) {
							handler = new MicrometerHttpClientMetricsHandler((MicrometerHttpClientMetricsRecorder) metricsRecorder, uriTagValue);
						}
						else if (metricsRecorder instanceof ContextAwareHttpClientMetricsRecorder) {
							handler = new ContextAwareHttpClientMetricsHandler((ContextAwareHttpClientMetricsRecorder) metricsRecorder, uriTagValue);
						}
						else {
							handler = new HttpClientMetricsHandler((HttpClientMetricsRecorder) metricsRecorder, uriTagValue);
						}
					}
					pipeline.addBefore(NettyPipeline.ReactiveBridge, NettyPipeline.HttpMetricsHandler, handler);
				}
			}

			if (responseTimeoutMillis > -1) {
				Connection.from(ch).addHandlerFirst(NettyPipeline.ResponseTimeoutHandler,
						new ReadTimeoutHandler(responseTimeoutMillis, TimeUnit.MILLISECONDS));
			}

			if (log.isDebugEnabled()) {
				log.debug(format(ch, "Initialized HTTP/2 stream pipeline {}"), ch.pipeline());
			}
		}
=======
>>>>>>> 6530f763
	}

	static final class H2OrHttp11Codec extends ChannelInboundHandlerAdapter {
		final boolean                                    acceptGzip;
		final HttpResponseDecoderSpec                    decoder;
		final Http2Settings                              http2Settings;
		final ChannelMetricsRecorder                     metricsRecorder;
		final ConnectionObserver                         observer;
		final Function<String, String>                   uriTagValue;

		H2OrHttp11Codec(HttpClientChannelInitializer initializer, ConnectionObserver observer) {
			this.acceptGzip = initializer.acceptGzip;
			this.decoder = initializer.decoder;
			this.http2Settings = initializer.http2Settings;
			this.metricsRecorder = initializer.metricsRecorder;
			this.observer = observer;
			this.uriTagValue = initializer.uriTagValue;
		}

		@Override
		public void channelActive(ChannelHandlerContext ctx) {
			SslHandler sslHandler = ctx.pipeline().get(SslHandler.class);
			if (sslHandler == null) {
				throw new IllegalStateException("Cannot determine negotiated application-level protocol.");
			}
			String protocol = sslHandler.applicationProtocol() != null ? sslHandler.applicationProtocol() : ApplicationProtocolNames.HTTP_1_1;
			if (log.isDebugEnabled()) {
				log.debug(format(ctx.channel(), "Negotiated application-level protocol [" + protocol + "]"));
			}
			if (ApplicationProtocolNames.HTTP_2.equals(protocol)) {
				configureHttp2Pipeline(ctx.channel().pipeline(), acceptGzip, decoder, http2Settings, observer);
			}
			else if (ApplicationProtocolNames.HTTP_1_1.equals(protocol)) {
				configureHttp11Pipeline(ctx.channel().pipeline(), acceptGzip, decoder, metricsRecorder, uriTagValue);
			}
			else {
				throw new IllegalStateException("unknown protocol: " + protocol);
			}

			ctx.fireChannelActive();

			ctx.channel().pipeline().remove(this);
		}
	}

	static final class HttpClientChannelInitializer implements ChannelPipelineConfigurer {

		final boolean                                    acceptGzip;
		final HttpResponseDecoderSpec                    decoder;
		final Http2Settings                              http2Settings;
		final ChannelMetricsRecorder                     metricsRecorder;
		final ChannelOperations.OnSetup                  opsFactory;
		final int                                        protocols;
		final SslProvider                                sslProvider;
		final Function<String, String>                   uriTagValue;

		HttpClientChannelInitializer(HttpClientConfig config) {
			this.acceptGzip = config.acceptGzip;
			this.decoder = config.decoder;
			this.http2Settings = config.http2Settings();
			this.metricsRecorder = config.metricsRecorderInternal();
			this.opsFactory = config.channelOperationsProvider();
			this.protocols = config._protocols;
			this.sslProvider = config.sslProvider;
			this.uriTagValue = config.uriTagValue;
		}

		@Override
		public void onChannelInit(ConnectionObserver observer, Channel channel, @Nullable SocketAddress remoteAddress) {
			if (sslProvider != null) {
				sslProvider.addSslHandler(channel, remoteAddress, SSL_DEBUG);

				if ((protocols & h11orH2) == h11orH2) {
					channel.pipeline()
					       .addBefore(NettyPipeline.ReactiveBridge, NettyPipeline.H2OrHttp11Codec,
					               new H2OrHttp11Codec(this, observer));
				}
				else if ((protocols & h11) == h11) {
					configureHttp11Pipeline(channel.pipeline(), acceptGzip, decoder, metricsRecorder, uriTagValue);
				}
				else if ((protocols & h2) == h2) {
					configureHttp2Pipeline(channel.pipeline(), acceptGzip, decoder, http2Settings, observer);
				}
			}
			else {
				if ((protocols & h11orH2C) == h11orH2C) {
					configureHttp11OrH2CleartextPipeline(channel.pipeline(), acceptGzip, decoder, http2Settings, metricsRecorder, observer, opsFactory, uriTagValue);
				}
				else if ((protocols & h11) == h11) {
					configureHttp11Pipeline(channel.pipeline(), acceptGzip, decoder, metricsRecorder, uriTagValue);
				}
				else if ((protocols & h2c) == h2c) {
					configureHttp2Pipeline(channel.pipeline(), acceptGzip, decoder, http2Settings, observer);
				}
			}
		}
	}

	static final class HttpClientDoOn implements ConnectionObserver {

		final BiConsumer<? super HttpClientRequest, ? super Connection> doAfterRequest;
		final BiConsumer<? super HttpClientResponse, ? super Connection> doAfterResponseSuccess;
		final BiConsumer<? super HttpClientResponse, ? super Connection> doOnRedirect;
		final BiConsumer<? super HttpClientRequest, ? super Connection> doOnRequest;
		final BiConsumer<? super HttpClientRequest, ? super Throwable> doOnRequestError;
		final BiConsumer<? super HttpClientResponse, ? super Connection> doOnResponse;
		final BiConsumer<? super HttpClientResponse, ? super Throwable> doOnResponseError;

		HttpClientDoOn(@Nullable BiConsumer<? super HttpClientRequest,  ? super Connection> doAfterRequest,
				@Nullable BiConsumer<? super HttpClientResponse,  ? super Connection> doAfterResponseSuccess,
				@Nullable BiConsumer<? super HttpClientResponse, ? super Connection> doOnRedirect,
				@Nullable BiConsumer<? super HttpClientRequest,  ? super Connection> doOnRequest,
				@Nullable BiConsumer<? super HttpClientRequest,  ? super Throwable> doOnRequestError,
				@Nullable BiConsumer<? super HttpClientResponse, ? super Connection> doOnResponse,
				@Nullable BiConsumer<? super HttpClientResponse, ? super Throwable> doOnResponseError) {
			this.doAfterRequest = doAfterRequest;
			this.doAfterResponseSuccess = doAfterResponseSuccess;
			this.doOnRedirect = doOnRedirect;
			this.doOnRequest = doOnRequest;
			this.doOnRequestError = doOnRequestError;
			this.doOnResponse = doOnResponse;
			this.doOnResponseError = doOnResponseError;
		}

		@Override
		public void onStateChange(Connection connection, State newState) {
			if (doOnRequest != null && newState == HttpClientState.REQUEST_PREPARED) {
				doOnRequest.accept(connection.as(HttpClientOperations.class), connection);
				return;
			}
			if (doAfterResponseSuccess != null && newState == HttpClientState.RESPONSE_COMPLETED) {
				doAfterResponseSuccess.accept(connection.as(HttpClientOperations.class), connection);
				return;
			}
			if (doAfterRequest != null && newState == HttpClientState.REQUEST_SENT) {
				doAfterRequest.accept(connection.as(HttpClientOperations.class), connection);
				return;
			}
			if (doOnResponse != null && newState == HttpClientState.RESPONSE_RECEIVED) {
				doOnResponse.accept(connection.as(HttpClientOperations.class), connection);
				return;
			}
			if (doOnResponseError != null && newState == HttpClientState.RESPONSE_INCOMPLETE) {
				HttpClientOperations ops = connection.as(HttpClientOperations.class);
				if (ops == null) {
					return;
				}
				if (ops.responseState != null) {
					doOnResponseError.accept(ops, new PrematureCloseException("Connection prematurely closed DURING response"));
				}
			}
		}

		@Override
		public void onUncaughtException(Connection connection, Throwable error) {
			if (doOnRedirect != null && error instanceof RedirectClientException) {
				doOnRedirect.accept(connection.as(HttpClientOperations.class), connection);
				return;
			}
			HttpClientOperations ops = connection.as(HttpClientOperations.class);
			if (ops == null) {
				return;
			}
			if (doOnRequestError != null && ops.retrying && ops.responseState == null) {
				doOnRequestError.accept(connection.as(HttpClientOperations.class), error);
				return;
			}
			if (doOnResponseError != null && (ops.responseState != null) && !(error instanceof RedirectClientException)) {
				doOnResponseError.accept(connection.as(HttpClientOperations.class), error);
			}
		}
	}

	static final class StreamConnectionObserver implements ConnectionObserver {

		final Context context;

		StreamConnectionObserver(Context context) {
			this.context = context;
		}

		@Override
		public Context currentContext() {
			return context;
		}

		@Override
		@SuppressWarnings("FutureReturnValueIgnored")
		public void onStateChange(Connection connection, State state) {
			if (state == State.DISCONNECTING) {
				if (!connection.isPersistent() && connection.channel().isActive()) {
					// Will be released by closeFuture
					// "FutureReturnValueIgnored" this is deliberate
					connection.channel().close();
				}
			}
		}
	}
}<|MERGE_RESOLUTION|>--- conflicted
+++ resolved
@@ -534,14 +534,26 @@
 				if (existingHandler != null) {
 					// This use case can happen only in HTTP/2 clear text connection upgrade
 					parent.pipeline().remove(NettyPipeline.HttpMetricsHandler);
-					handler = metricsRecorder instanceof ContextAwareHttpClientMetricsRecorder ?
-							new ContextAwareHttpClientMetricsHandler((ContextAwareHttpClientMetricsHandler) existingHandler) :
-							new HttpClientMetricsHandler((HttpClientMetricsHandler) existingHandler);
+					if (metricsRecorder instanceof MicrometerHttpClientMetricsRecorder) {
+						handler = new MicrometerHttpClientMetricsHandler((MicrometerHttpClientMetricsHandler) existingHandler);
+					}
+					else if (metricsRecorder instanceof ContextAwareHttpClientMetricsRecorder) {
+						handler = new ContextAwareHttpClientMetricsHandler((ContextAwareHttpClientMetricsHandler) existingHandler);
+					}
+					else {
+						handler = new HttpClientMetricsHandler((HttpClientMetricsHandler) existingHandler);
+					}
 				}
 				else {
-					handler = metricsRecorder instanceof ContextAwareHttpClientMetricsRecorder ?
-							new ContextAwareHttpClientMetricsHandler((ContextAwareHttpClientMetricsRecorder) metricsRecorder, uriTagValue) :
-							new HttpClientMetricsHandler((HttpClientMetricsRecorder) metricsRecorder, uriTagValue);
+					if (metricsRecorder instanceof MicrometerHttpClientMetricsRecorder) {
+						handler = new MicrometerHttpClientMetricsHandler((MicrometerHttpClientMetricsRecorder) metricsRecorder, uriTagValue);
+					}
+					else if (metricsRecorder instanceof ContextAwareHttpClientMetricsRecorder) {
+						handler = new ContextAwareHttpClientMetricsHandler((ContextAwareHttpClientMetricsRecorder) metricsRecorder, uriTagValue);
+					}
+					else {
+						handler = new HttpClientMetricsHandler((HttpClientMetricsRecorder) metricsRecorder, uriTagValue);
+					}
 				}
 				pipeline.addBefore(NettyPipeline.ReactiveBridge, NettyPipeline.HttpMetricsHandler, handler);
 			}
@@ -827,78 +839,16 @@
 		protected void initChannel(Channel ch) {
 			if (observer != null && opsFactory != null && owner != null) {
 				Http2ConnectionProvider.registerClose(ch, owner);
-<<<<<<< HEAD
 				ContextContainer container = ContextContainer.restore(owner.propagationContext);
 				container.save(ch);
-
-				addStreamHandlers(ch, observer.then(new StreamConnectionObserver(owner.currentContext())), opsFactory);
-=======
 				addStreamHandlers(ch, observer.then(new StreamConnectionObserver(owner.currentContext())), opsFactory,
 						acceptGzip, metricsRecorder, responseTimeoutMillis, uriTagValue);
->>>>>>> 6530f763
 			}
 			else {
 				// Handle server pushes (inbound streams)
 				// TODO this is not supported
 			}
 		}
-<<<<<<< HEAD
-
-		void addStreamHandlers(Channel ch, ConnectionObserver obs, ChannelOperations.OnSetup opsFactory) {
-			ChannelPipeline pipeline = ch.pipeline();
-			pipeline.addLast(NettyPipeline.H2ToHttp11Codec, new Http2StreamFrameToHttpObjectCodec(false))
-			        .addLast(NettyPipeline.HttpTrafficHandler, new Http2StreamBridgeClientHandler(obs, opsFactory));
-
-			if (acceptGzip) {
-				pipeline.addLast(NettyPipeline.HttpDecompressor, new HttpContentDecompressor());
-			}
-
-			ChannelOperations.addReactiveBridge(ch, opsFactory, obs);
-
-			if (metricsRecorder != null) {
-				if (metricsRecorder instanceof HttpClientMetricsRecorder) {
-					ChannelHandler handler;
-					Channel parent = ch.parent();
-					ChannelHandler existingHandler = parent.pipeline().get(NettyPipeline.HttpMetricsHandler);
-					if (existingHandler != null) {
-						// This use case can happen only in HTTP/2 clear text connection upgrade
-						parent.pipeline().remove(NettyPipeline.HttpMetricsHandler);
-						if (metricsRecorder instanceof MicrometerHttpClientMetricsRecorder) {
-							handler = new MicrometerHttpClientMetricsHandler((MicrometerHttpClientMetricsHandler) existingHandler);
-						}
-						else if (metricsRecorder instanceof ContextAwareHttpClientMetricsRecorder) {
-							handler = new ContextAwareHttpClientMetricsHandler((ContextAwareHttpClientMetricsHandler) existingHandler);
-						}
-						else {
-							handler = new HttpClientMetricsHandler((HttpClientMetricsHandler) existingHandler);
-						}
-					}
-					else {
-						if (metricsRecorder instanceof MicrometerHttpClientMetricsRecorder) {
-							handler = new MicrometerHttpClientMetricsHandler((MicrometerHttpClientMetricsRecorder) metricsRecorder, uriTagValue);
-						}
-						else if (metricsRecorder instanceof ContextAwareHttpClientMetricsRecorder) {
-							handler = new ContextAwareHttpClientMetricsHandler((ContextAwareHttpClientMetricsRecorder) metricsRecorder, uriTagValue);
-						}
-						else {
-							handler = new HttpClientMetricsHandler((HttpClientMetricsRecorder) metricsRecorder, uriTagValue);
-						}
-					}
-					pipeline.addBefore(NettyPipeline.ReactiveBridge, NettyPipeline.HttpMetricsHandler, handler);
-				}
-			}
-
-			if (responseTimeoutMillis > -1) {
-				Connection.from(ch).addHandlerFirst(NettyPipeline.ResponseTimeoutHandler,
-						new ReadTimeoutHandler(responseTimeoutMillis, TimeUnit.MILLISECONDS));
-			}
-
-			if (log.isDebugEnabled()) {
-				log.debug(format(ch, "Initialized HTTP/2 stream pipeline {}"), ch.pipeline());
-			}
-		}
-=======
->>>>>>> 6530f763
 	}
 
 	static final class H2OrHttp11Codec extends ChannelInboundHandlerAdapter {
