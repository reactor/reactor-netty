/*
 * Copyright (c) 2024-2025 VMware, Inc. or its affiliates, All Rights Reserved.
 *
 * Licensed under the Apache License, Version 2.0 (the "License");
 * you may not use this file except in compliance with the License.
 * You may obtain a copy of the License at
 *
 *   https://www.apache.org/licenses/LICENSE-2.0
 *
 * Unless required by applicable law or agreed to in writing, software
 * distributed under the License is distributed on an "AS IS" BASIS,
 * WITHOUT WARRANTIES OR CONDITIONS OF ANY KIND, either express or implied.
 * See the License for the specific language governing permissions and
 * limitations under the License.
 */
package reactor.netty.http.server;

import io.netty.channel.ChannelHandler;
import io.netty.channel.ChannelInitializer;
import io.netty.channel.ChannelPipeline;
import io.netty.handler.codec.http.HttpRequest;
import io.netty.handler.codec.http.cookie.ServerCookieDecoder;
import io.netty.handler.codec.http.cookie.ServerCookieEncoder;
import io.netty.incubator.codec.http3.Http3FrameToHttpObjectCodec;
import io.netty.incubator.codec.http3.Http3ServerConnectionHandler;
import io.netty.incubator.codec.quic.QuicStreamChannel;
import org.jspecify.annotations.Nullable;
import reactor.core.publisher.Mono;
import reactor.netty.Connection;
import reactor.netty.ConnectionObserver;
import reactor.netty.NettyPipeline;
import reactor.netty.channel.ChannelMetricsRecorder;
import reactor.netty.channel.ChannelOperations;
import reactor.netty.http.logging.HttpMessageLogFactory;
import reactor.netty.http.server.compression.HttpCompressionOptionsSpec;
import reactor.netty.http.server.logging.AccessLog;
import reactor.netty.http.server.logging.AccessLogArgProvider;
import reactor.netty.http.server.logging.AccessLogHandlerFactory;
import reactor.netty.http.server.logging.error.DefaultErrorLogHandler;
import reactor.netty.http.server.logging.error.ErrorLog;
import reactor.netty.http.server.logging.error.ErrorLogArgProvider;
import reactor.util.Logger;
import reactor.util.Loggers;

import java.time.Duration;
import java.util.function.BiFunction;
import java.util.function.BiPredicate;
import java.util.function.Function;

import static reactor.netty.ReactorNetty.format;

final class Http3Codec extends ChannelInitializer<QuicStreamChannel> {

	static final Logger log = Loggers.getLogger(Http3Codec.class);

<<<<<<< HEAD
	final boolean                                                           accessLogEnabled;
	final @Nullable Function<AccessLogArgProvider, @Nullable AccessLog>     accessLog;
	final @Nullable HttpCompressionOptionsSpec                              compressionOptions;
	final @Nullable BiPredicate<HttpServerRequest, HttpServerResponse>      compressPredicate;
	final ServerCookieDecoder                                               cookieDecoder;
	final ServerCookieEncoder                                               cookieEncoder;
	final HttpServerFormDecoderProvider                                     formDecoderProvider;
	final @Nullable BiFunction<ConnectionInfo, HttpRequest, ConnectionInfo> forwardedHeaderHandler;
	final HttpMessageLogFactory                                             httpMessageLogFactory;
	final ConnectionObserver                                                listener;
	final @Nullable BiFunction<? super Mono<Void>, ? super Connection, ? extends Mono<Void>>
	                                                                        mapHandle;
	final @Nullable Function<String, String>                                methodTagValue;
	final @Nullable ChannelMetricsRecorder                                  metricsRecorder;
	final int                                                               minCompressionSize;
	final ChannelOperations.OnSetup                                         opsFactory;
	final @Nullable Duration                                                readTimeout;
	final @Nullable Duration                                                requestTimeout;
	final @Nullable Function<String, String>                                uriTagValue;
	final boolean                                                           validate;
=======
	final boolean                                                 accessLogEnabled;
	final Function<AccessLogArgProvider, AccessLog>               accessLog;
	final HttpCompressionOptionsSpec                              compressionOptions;
	final BiPredicate<HttpServerRequest, HttpServerResponse>      compressPredicate;
	final ServerCookieDecoder                                     cookieDecoder;
	final ServerCookieEncoder                                     cookieEncoder;
	final boolean                                                 errorLogEnabled;
	final Function<ErrorLogArgProvider, ErrorLog>                 errorLog;
	final HttpServerFormDecoderProvider                           formDecoderProvider;
	final BiFunction<ConnectionInfo, HttpRequest, ConnectionInfo> forwardedHeaderHandler;
	final HttpMessageLogFactory                                   httpMessageLogFactory;
	final ConnectionObserver                                      listener;
	final BiFunction<? super Mono<Void>, ? super Connection, ? extends Mono<Void>>
	                                                              mapHandle;
	final Function<String, String>                                methodTagValue;
	final ChannelMetricsRecorder                                  metricsRecorder;
	final int                                                     minCompressionSize;
	final ChannelOperations.OnSetup                               opsFactory;
	final Duration                                                readTimeout;
	final Duration                                                requestTimeout;
	final Function<String, String>                                uriTagValue;
	final boolean                                                 validate;
>>>>>>> 4ed2380d

	Http3Codec(
			boolean accessLogEnabled,
			@Nullable Function<AccessLogArgProvider, @Nullable AccessLog> accessLog,
			@Nullable HttpCompressionOptionsSpec compressionOptions,
			@Nullable BiPredicate<HttpServerRequest, HttpServerResponse> compressPredicate,
			ServerCookieDecoder decoder,
			ServerCookieEncoder encoder,
			boolean errorLogEnabled,
			@Nullable Function<ErrorLogArgProvider, ErrorLog> errorLog,
			HttpServerFormDecoderProvider formDecoderProvider,
			@Nullable BiFunction<ConnectionInfo, HttpRequest, ConnectionInfo> forwardedHeaderHandler,
			HttpMessageLogFactory httpMessageLogFactory,
			ConnectionObserver listener,
			@Nullable BiFunction<? super Mono<Void>, ? super Connection, ? extends Mono<Void>> mapHandle,
			@Nullable Function<String, String> methodTagValue,
			@Nullable ChannelMetricsRecorder metricsRecorder,
			int minCompressionSize,
			ChannelOperations.OnSetup opsFactory,
			@Nullable Duration readTimeout,
			@Nullable Duration requestTimeout,
			@Nullable Function<String, String> uriTagValue,
			boolean validate) {
		this.accessLogEnabled = accessLogEnabled;
		this.accessLog = accessLog;
		this.compressionOptions = compressionOptions;
		this.compressPredicate = compressPredicate;
		this.cookieDecoder = decoder;
		this.cookieEncoder = encoder;
		this.errorLogEnabled = errorLogEnabled;
		this.errorLog = errorLog;
		this.formDecoderProvider = formDecoderProvider;
		this.forwardedHeaderHandler = forwardedHeaderHandler;
		this.httpMessageLogFactory = httpMessageLogFactory;
		this.listener = listener;
		this.mapHandle = mapHandle;
		this.methodTagValue = methodTagValue;
		this.metricsRecorder = metricsRecorder;
		this.minCompressionSize = minCompressionSize;
		this.opsFactory = opsFactory;
		this.readTimeout = readTimeout;
		this.requestTimeout = requestTimeout;
		this.uriTagValue = uriTagValue;
		this.validate = validate;
	}

	@Override
	protected void initChannel(QuicStreamChannel channel) {
		ChannelPipeline p = channel.pipeline();

		if (accessLogEnabled) {
			p.addLast(NettyPipeline.AccessLogHandler, AccessLogHandlerFactory.H3.create(accessLog));
		}

		p.addLast(NettyPipeline.H3ToHttp11Codec, new Http3FrameToHttpObjectCodec(true, validate))
		 .addLast(NettyPipeline.HttpTrafficHandler,
		         new Http3StreamBridgeServerHandler(compressPredicate, compressionOptions, cookieDecoder, cookieEncoder, formDecoderProvider,
		                 forwardedHeaderHandler, httpMessageLogFactory, listener, mapHandle, readTimeout, requestTimeout));

		boolean alwaysCompress = compressPredicate == null && minCompressionSize == 0;

		if (alwaysCompress) {
			p.addLast(NettyPipeline.CompressionHandler, SimpleCompressionHandler.create(compressionOptions));
		}

		ChannelOperations.addReactiveBridge(channel, opsFactory, listener);

		if (metricsRecorder != null) {
			if (metricsRecorder instanceof HttpServerMetricsRecorder) {
				ChannelHandler handler;
				if (metricsRecorder instanceof MicrometerHttpServerMetricsRecorder) {
					handler = new MicrometerHttpServerMetricsHandler((MicrometerHttpServerMetricsRecorder) metricsRecorder, methodTagValue, uriTagValue);
				}
				else if (metricsRecorder instanceof ContextAwareHttpServerMetricsRecorder) {
					handler = new ContextAwareHttpServerMetricsHandler((ContextAwareHttpServerMetricsRecorder) metricsRecorder, methodTagValue, uriTagValue);
				}
				else {
					handler = new HttpServerMetricsHandler((HttpServerMetricsRecorder) metricsRecorder, methodTagValue, uriTagValue);
				}
				p.addBefore(NettyPipeline.ReactiveBridge, NettyPipeline.HttpMetricsHandler, handler);
			}
		}

		if (errorLogEnabled) {
			p.addBefore(NettyPipeline.ReactiveBridge, NettyPipeline.ErrorLogHandler, new DefaultErrorLogHandler(errorLog));
		}

		channel.pipeline().remove(this);

		if (log.isDebugEnabled()) {
			log.debug(format(channel, "Initialized HTTP/3 stream pipeline {}"), p);
		}
	}

	static ChannelHandler newHttp3ServerConnectionHandler(
			boolean accessLogEnabled,
			@Nullable Function<AccessLogArgProvider, @Nullable AccessLog> accessLog,
			@Nullable HttpCompressionOptionsSpec compressionOptions,
			@Nullable BiPredicate<HttpServerRequest, HttpServerResponse> compressPredicate,
			ServerCookieDecoder decoder,
			ServerCookieEncoder encoder,
			boolean errorLogEnabled,
			@Nullable Function<ErrorLogArgProvider, ErrorLog> errorLog,
			HttpServerFormDecoderProvider formDecoderProvider,
			@Nullable BiFunction<ConnectionInfo, HttpRequest, ConnectionInfo> forwardedHeaderHandler,
			HttpMessageLogFactory httpMessageLogFactory,
			ConnectionObserver listener,
			@Nullable BiFunction<? super Mono<Void>, ? super Connection, ? extends Mono<Void>> mapHandle,
			@Nullable Function<String, String> methodTagValue,
			@Nullable ChannelMetricsRecorder metricsRecorder,
			int minCompressionSize,
			ChannelOperations.OnSetup opsFactory,
			@Nullable Duration readTimeout,
			@Nullable Duration requestTimeout,
			@Nullable Function<String, String> uriTagValue,
			boolean validate) {
		return new Http3ServerConnectionHandler(
				new Http3Codec(accessLogEnabled, accessLog, compressionOptions, compressPredicate, decoder, encoder, errorLogEnabled, errorLog,
						formDecoderProvider, forwardedHeaderHandler, httpMessageLogFactory, listener, mapHandle, methodTagValue, metricsRecorder,
						minCompressionSize, opsFactory, readTimeout, requestTimeout, uriTagValue, validate));
	}
}<|MERGE_RESOLUTION|>--- conflicted
+++ resolved
@@ -53,13 +53,14 @@
 
 	static final Logger log = Loggers.getLogger(Http3Codec.class);
 
-<<<<<<< HEAD
 	final boolean                                                           accessLogEnabled;
 	final @Nullable Function<AccessLogArgProvider, @Nullable AccessLog>     accessLog;
 	final @Nullable HttpCompressionOptionsSpec                              compressionOptions;
 	final @Nullable BiPredicate<HttpServerRequest, HttpServerResponse>      compressPredicate;
 	final ServerCookieDecoder                                               cookieDecoder;
 	final ServerCookieEncoder                                               cookieEncoder;
+	final boolean                                                           errorLogEnabled;
+	final @Nullable Function<ErrorLogArgProvider, @Nullable ErrorLog>       errorLog;
 	final HttpServerFormDecoderProvider                                     formDecoderProvider;
 	final @Nullable BiFunction<ConnectionInfo, HttpRequest, ConnectionInfo> forwardedHeaderHandler;
 	final HttpMessageLogFactory                                             httpMessageLogFactory;
@@ -74,30 +75,6 @@
 	final @Nullable Duration                                                requestTimeout;
 	final @Nullable Function<String, String>                                uriTagValue;
 	final boolean                                                           validate;
-=======
-	final boolean                                                 accessLogEnabled;
-	final Function<AccessLogArgProvider, AccessLog>               accessLog;
-	final HttpCompressionOptionsSpec                              compressionOptions;
-	final BiPredicate<HttpServerRequest, HttpServerResponse>      compressPredicate;
-	final ServerCookieDecoder                                     cookieDecoder;
-	final ServerCookieEncoder                                     cookieEncoder;
-	final boolean                                                 errorLogEnabled;
-	final Function<ErrorLogArgProvider, ErrorLog>                 errorLog;
-	final HttpServerFormDecoderProvider                           formDecoderProvider;
-	final BiFunction<ConnectionInfo, HttpRequest, ConnectionInfo> forwardedHeaderHandler;
-	final HttpMessageLogFactory                                   httpMessageLogFactory;
-	final ConnectionObserver                                      listener;
-	final BiFunction<? super Mono<Void>, ? super Connection, ? extends Mono<Void>>
-	                                                              mapHandle;
-	final Function<String, String>                                methodTagValue;
-	final ChannelMetricsRecorder                                  metricsRecorder;
-	final int                                                     minCompressionSize;
-	final ChannelOperations.OnSetup                               opsFactory;
-	final Duration                                                readTimeout;
-	final Duration                                                requestTimeout;
-	final Function<String, String>                                uriTagValue;
-	final boolean                                                 validate;
->>>>>>> 4ed2380d
 
 	Http3Codec(
 			boolean accessLogEnabled,
@@ -107,7 +84,7 @@
 			ServerCookieDecoder decoder,
 			ServerCookieEncoder encoder,
 			boolean errorLogEnabled,
-			@Nullable Function<ErrorLogArgProvider, ErrorLog> errorLog,
+			@Nullable Function<ErrorLogArgProvider, @Nullable ErrorLog> errorLog,
 			HttpServerFormDecoderProvider formDecoderProvider,
 			@Nullable BiFunction<ConnectionInfo, HttpRequest, ConnectionInfo> forwardedHeaderHandler,
 			HttpMessageLogFactory httpMessageLogFactory,
@@ -200,7 +177,7 @@
 			ServerCookieDecoder decoder,
 			ServerCookieEncoder encoder,
 			boolean errorLogEnabled,
-			@Nullable Function<ErrorLogArgProvider, ErrorLog> errorLog,
+			@Nullable Function<ErrorLogArgProvider, @Nullable ErrorLog> errorLog,
 			HttpServerFormDecoderProvider formDecoderProvider,
 			@Nullable BiFunction<ConnectionInfo, HttpRequest, ConnectionInfo> forwardedHeaderHandler,
 			HttpMessageLogFactory httpMessageLogFactory,
