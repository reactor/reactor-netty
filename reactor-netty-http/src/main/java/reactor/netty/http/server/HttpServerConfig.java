--- conflicted
+++ resolved
@@ -323,13 +323,13 @@
 
 	boolean                                                 accessLogEnabled;
 	Function<AccessLogArgProvider, AccessLog>               accessLog;
+	boolean                                                 errorLogEnabled;
+	Function<ErrorLogArgProvider, ErrorLog>               errorLog;
 	HttpCompressionOptionsSpec                              compressionOptions;
 	BiPredicate<HttpServerRequest, HttpServerResponse>      compressPredicate;
 	ServerCookieDecoder                                     cookieDecoder;
 	ServerCookieEncoder                                     cookieEncoder;
 	HttpRequestDecoderSpec                                  decoder;
-	boolean                                                 errorLogEnabled;
-	Function<ErrorLogArgProvider, ErrorLog>                 errorLog;
 	HttpServerFormDecoderProvider                           formDecoderProvider;
 	BiFunction<ConnectionInfo, HttpRequest, ConnectionInfo> forwardedHeaderHandler;
 	Http2SettingsSpec                                       http2Settings;
@@ -504,13 +504,13 @@
 	static void addStreamHandlers(Channel ch,
 			boolean accessLogEnabled,
 			@Nullable Function<AccessLogArgProvider, AccessLog> accessLog,
+            boolean errorLogEnabled,
+            @Nullable Function<ErrorLogArgProvider, ErrorLog> errorLog,
 			@Nullable HttpCompressionOptionsSpec compressionOptions,
 			@Nullable BiPredicate<HttpServerRequest, HttpServerResponse> compressPredicate,
 			@Nullable Boolean connectProtocolEnabled,
 			ServerCookieDecoder decoder,
 			ServerCookieEncoder encoder,
-			boolean errorLogEnabled,
-			@Nullable Function<ErrorLogArgProvider, ErrorLog> errorLog,
 			HttpServerFormDecoderProvider formDecoderProvider,
 			@Nullable BiFunction<ConnectionInfo, HttpRequest, ConnectionInfo> forwardedHeaderHandler,
 			HttpMessageLogFactory httpMessageLogFactory,
@@ -628,12 +628,12 @@
 			ChannelPipeline p,
 			boolean accessLogEnabled,
 			@Nullable Function<AccessLogArgProvider, AccessLog> accessLog,
+			boolean errorLogEnabled,
+			@Nullable Function<ErrorLogArgProvider, ErrorLog> errorLog,
 			@Nullable HttpCompressionOptionsSpec compressionOptions,
 			@Nullable BiPredicate<HttpServerRequest, HttpServerResponse> compressPredicate,
 			ServerCookieDecoder cookieDecoder,
 			ServerCookieEncoder cookieEncoder,
-			boolean errorLogEnabled,
-			@Nullable Function<ErrorLogArgProvider, ErrorLog> errorLog,
 			HttpServerFormDecoderProvider formDecoderProvider,
 			@Nullable BiFunction<ConnectionInfo, HttpRequest, ConnectionInfo> forwardedHeaderHandler,
 			HttpMessageLogFactory httpMessageLogFactory,
@@ -650,8 +650,8 @@
 			@Nullable Duration idleTimeout) {
 		p.remove(NettyPipeline.ReactiveBridge);
 
-		p.addLast(NettyPipeline.HttpCodec, newHttp3ServerConnectionHandler(accessLogEnabled, accessLog, compressionOptions,
-				compressPredicate, cookieDecoder, cookieEncoder, errorLogEnabled, errorLog, formDecoderProvider,
+		p.addLast(NettyPipeline.HttpCodec, newHttp3ServerConnectionHandler(accessLogEnabled, accessLog,
+				compressionOptions, compressPredicate, cookieDecoder, cookieEncoder, errorLogEnabled, errorLog, formDecoderProvider,
 				forwardedHeaderHandler, httpMessageLogFactory, listener, mapHandle, methodTagValue, metricsRecorder, minCompressionSize,
 				opsFactory, readTimeout, requestTimeout, uriTagValue, validate));
 
@@ -670,13 +670,13 @@
 	static void configureH2Pipeline(ChannelPipeline p,
 			boolean accessLogEnabled,
 			@Nullable Function<AccessLogArgProvider, AccessLog> accessLog,
+            boolean errorLogEnabled,
+            @Nullable Function<ErrorLogArgProvider, ErrorLog> errorLog,
 			@Nullable HttpCompressionOptionsSpec compressionOptions,
 			@Nullable BiPredicate<HttpServerRequest, HttpServerResponse> compressPredicate,
 			ServerCookieDecoder cookieDecoder,
 			ServerCookieEncoder cookieEncoder,
 			boolean enableGracefulShutdown,
-			boolean errorLogEnabled,
-			@Nullable Function<ErrorLogArgProvider, ErrorLog> errorLog,
 			HttpServerFormDecoderProvider formDecoderProvider,
 			@Nullable BiFunction<ConnectionInfo, HttpRequest, ConnectionInfo> forwardedHeaderHandler,
 			@Nullable Http2SettingsSpec http2SettingsSpec,
@@ -721,9 +721,9 @@
 		}
 		p.addLast(NettyPipeline.HttpCodec, http2FrameCodec)
 		 .addLast(NettyPipeline.H2MultiplexHandler,
-		          new Http2MultiplexHandler(new H2Codec(accessLogEnabled, accessLog, compressionOptions, compressPredicate,
-		                  http2SettingsSpec != null ? http2SettingsSpec.connectProtocolEnabled() : null,
-		                  cookieDecoder, cookieEncoder, errorLogEnabled, errorLog, formDecoderProvider, forwardedHeaderHandler, httpMessageLogFactory, listener,
+		          new Http2MultiplexHandler(new H2Codec(accessLogEnabled, accessLog, errorLogEnabled, errorLog,
+				          compressionOptions, compressPredicate, http2SettingsSpec != null ? http2SettingsSpec.connectProtocolEnabled() : null,
+		                  cookieDecoder, cookieEncoder, formDecoderProvider, forwardedHeaderHandler, httpMessageLogFactory, listener,
 		                  mapHandle, methodTagValue, metricsRecorder, minCompressionSize, opsFactory, readTimeout, requestTimeout, uriTagValue)));
 
 		IdleTimeoutHandler.addIdleTimeoutHandler(
@@ -751,14 +751,14 @@
 	static void configureHttp11OrH2CleartextPipeline(ChannelPipeline p,
 			boolean accessLogEnabled,
 			@Nullable Function<AccessLogArgProvider, AccessLog> accessLog,
+             boolean errorLogEnabled,
+             @Nullable Function<ErrorLogArgProvider, ErrorLog> errorLog,
 			@Nullable HttpCompressionOptionsSpec compressionOptions,
 			@Nullable BiPredicate<HttpServerRequest, HttpServerResponse> compressPredicate,
 			ServerCookieDecoder cookieDecoder,
 			ServerCookieEncoder cookieEncoder,
 			HttpRequestDecoderSpec decoder,
 			boolean enableGracefulShutdown,
-			boolean errorLogEnabled,
-			@Nullable Function<ErrorLogArgProvider, ErrorLog> errorLog,
 			HttpServerFormDecoderProvider formDecoderProvider,
 			@Nullable BiFunction<ConnectionInfo, HttpRequest, ConnectionInfo> forwardedHeaderHandler,
 			@Nullable Http2SettingsSpec http2SettingsSpec,
@@ -785,17 +785,10 @@
 		HttpServerCodec httpServerCodec =
 				new HttpServerCodec(decoderConfig);
 
-<<<<<<< HEAD
 		Http11OrH2CleartextCodec upgrader = new Http11OrH2CleartextCodec(accessLogEnabled, accessLog, errorLogEnabled, errorLog,
 				compressionOptions, compressPredicate, cookieDecoder, cookieEncoder, p.get(NettyPipeline.LoggingHandler) != null,
 				enableGracefulShutdown, formDecoderProvider, forwardedHeaderHandler, idleTimeout, http2SettingsSpec, httpMessageLogFactory, listener,
 				mapHandle, methodTagValue, metricsRecorder, minCompressionSize, opsFactory, readTimeout, requestTimeout, uriTagValue, decoder.validateHeaders());
-=======
-		Http11OrH2CleartextCodec upgrader = new Http11OrH2CleartextCodec(accessLogEnabled, accessLog, compressionOptions,
-				compressPredicate, cookieDecoder, cookieEncoder, p.get(NettyPipeline.LoggingHandler) != null, enableGracefulShutdown,
-				errorLogEnabled, errorLog, formDecoderProvider, forwardedHeaderHandler, http2SettingsSpec, httpMessageLogFactory, listener, mapHandle,
-				methodTagValue, metricsRecorder, minCompressionSize, opsFactory, readTimeout, requestTimeout, uriTagValue, decoder.validateHeaders());
->>>>>>> 4ed2380d
 
 		ChannelHandler http2ServerHandler = new H2CleartextCodec(upgrader, http2SettingsSpec != null ? http2SettingsSpec.maxStreams() : null, idleTimeout, http2SettingsSpec);
 
@@ -860,14 +853,14 @@
 	static void configureHttp11Pipeline(ChannelPipeline p,
 			boolean accessLogEnabled,
 			@Nullable Function<AccessLogArgProvider, AccessLog> accessLog,
+            boolean errorLogEnabled,
+            @Nullable Function<ErrorLogArgProvider, ErrorLog> errorLog,
 			@Nullable HttpCompressionOptionsSpec compressionOptions,
 			@Nullable BiPredicate<HttpServerRequest, HttpServerResponse> compressPredicate,
 			ServerCookieDecoder cookieDecoder,
 			ServerCookieEncoder cookieEncoder,
 			boolean channelOpened,
 			HttpRequestDecoderSpec decoder,
-			boolean errorLogEnabled,
-			@Nullable Function<ErrorLogArgProvider, ErrorLog> errorLog,
 			HttpServerFormDecoderProvider formDecoderProvider,
 			@Nullable BiFunction<ConnectionInfo, HttpRequest, ConnectionInfo> forwardedHeaderHandler,
 			HttpMessageLogFactory httpMessageLogFactory,
@@ -1109,13 +1102,13 @@
 
 		final boolean                                                 accessLogEnabled;
 		final Function<AccessLogArgProvider, AccessLog>               accessLog;
+		final boolean                                                 errorLogEnabled;
+		final Function<ErrorLogArgProvider, ErrorLog>               errorLog;
 		final HttpCompressionOptionsSpec                              compressionOptions;
 		final BiPredicate<HttpServerRequest, HttpServerResponse>      compressPredicate;
 		final Boolean                                                 connectProtocolEnabled;
 		final ServerCookieDecoder                                     cookieDecoder;
 		final ServerCookieEncoder                                     cookieEncoder;
-		final boolean                                                 errorLogEnabled;
-		final Function<ErrorLogArgProvider, ErrorLog>                 errorLog;
 		final HttpServerFormDecoderProvider                           formDecoderProvider;
 		final BiFunction<ConnectionInfo, HttpRequest, ConnectionInfo> forwardedHeaderHandler;
 		final HttpMessageLogFactory                                   httpMessageLogFactory;
@@ -1133,13 +1126,13 @@
 		H2Codec(
 				boolean accessLogEnabled,
 				@Nullable Function<AccessLogArgProvider, AccessLog> accessLog,
+				boolean errorLogEnabled,
+				@Nullable Function<ErrorLogArgProvider, ErrorLog> errorLog,
 				@Nullable HttpCompressionOptionsSpec compressionOptions,
 				@Nullable BiPredicate<HttpServerRequest, HttpServerResponse> compressPredicate,
 				@Nullable Boolean connectProtocolEnabled,
 				ServerCookieDecoder decoder,
 				ServerCookieEncoder encoder,
-				boolean errorLogEnabled,
-				@Nullable Function<ErrorLogArgProvider, ErrorLog> errorLog,
 				HttpServerFormDecoderProvider formDecoderProvider,
 				@Nullable BiFunction<ConnectionInfo, HttpRequest, ConnectionInfo> forwardedHeaderHandler,
 				HttpMessageLogFactory httpMessageLogFactory,
@@ -1154,13 +1147,13 @@
 				@Nullable Function<String, String> uriTagValue) {
 			this.accessLogEnabled = accessLogEnabled;
 			this.accessLog = accessLog;
+			this.errorLogEnabled = errorLogEnabled;
+			this.errorLog = errorLog;
 			this.compressionOptions = compressionOptions;
 			this.compressPredicate = compressPredicate;
 			this.connectProtocolEnabled = connectProtocolEnabled;
 			this.cookieDecoder = decoder;
 			this.cookieEncoder = encoder;
-			this.errorLogEnabled = errorLogEnabled;
-			this.errorLog = errorLog;
 			this.formDecoderProvider = formDecoderProvider;
 			this.forwardedHeaderHandler = forwardedHeaderHandler;
 			this.httpMessageLogFactory = httpMessageLogFactory;
@@ -1178,8 +1171,8 @@
 		@Override
 		protected void initChannel(Channel ch) {
 			ch.pipeline().remove(this);
-			addStreamHandlers(ch, accessLogEnabled, accessLog, compressionOptions, compressPredicate, connectProtocolEnabled, cookieDecoder, cookieEncoder,
-					errorLogEnabled, errorLog, formDecoderProvider, forwardedHeaderHandler, httpMessageLogFactory, listener, mapHandle,
+			addStreamHandlers(ch, accessLogEnabled, accessLog, errorLogEnabled, errorLog, compressionOptions, compressPredicate, connectProtocolEnabled,
+					cookieDecoder, cookieEncoder, formDecoderProvider, forwardedHeaderHandler, httpMessageLogFactory, listener, mapHandle,
 					methodTagValue, metricsRecorder, minCompressionSize, opsFactory, readTimeout, requestTimeout, uriTagValue);
 		}
 	}
@@ -1189,13 +1182,13 @@
 
 		final boolean                                                 accessLogEnabled;
 		final Function<AccessLogArgProvider, AccessLog>               accessLog;
+		final boolean                                                 errorLogEnabled;
+		final Function<ErrorLogArgProvider, ErrorLog>               errorLog;
 		final HttpCompressionOptionsSpec                              compressionOptions;
 		final BiPredicate<HttpServerRequest, HttpServerResponse>      compressPredicate;
 		final Boolean                                                 connectProtocolEnabled;
 		final ServerCookieDecoder                                     cookieDecoder;
 		final ServerCookieEncoder                                     cookieEncoder;
-		final boolean                                                 errorLogEnabled;
-		final Function<ErrorLogArgProvider, ErrorLog>                 errorLog;
 		final HttpServerFormDecoderProvider                           formDecoderProvider;
 		final BiFunction<ConnectionInfo, HttpRequest, ConnectionInfo> forwardedHeaderHandler;
 		final Http2FrameCodec                                         http2FrameCodec;
@@ -1217,14 +1210,14 @@
 		Http11OrH2CleartextCodec(
 				boolean accessLogEnabled,
 				@Nullable Function<AccessLogArgProvider, AccessLog> accessLog,
+				boolean errorLogEnabled,
+				@Nullable Function<ErrorLogArgProvider, ErrorLog> errorLog,
 				@Nullable HttpCompressionOptionsSpec compressionOptions,
 				@Nullable BiPredicate<HttpServerRequest, HttpServerResponse> compressPredicate,
 				ServerCookieDecoder cookieDecoder,
 				ServerCookieEncoder cookieEncoder,
 				boolean debug,
 				boolean enableGracefulShutdown,
-				boolean errorLogEnabled,
-				@Nullable Function<ErrorLogArgProvider, ErrorLog> errorLog,
 				HttpServerFormDecoderProvider formDecoderProvider,
 				@Nullable BiFunction<ConnectionInfo, HttpRequest, ConnectionInfo> forwardedHeaderHandler,
 				@Nullable Duration idleTimeout,
@@ -1242,13 +1235,13 @@
 				boolean validate) {
 			this.accessLogEnabled = accessLogEnabled;
 			this.accessLog = accessLog;
+			this.errorLogEnabled = errorLogEnabled;
+			this.errorLog = errorLog;
 			this.compressionOptions = compressionOptions;
 			this.compressPredicate = compressPredicate;
 			this.connectProtocolEnabled = http2SettingsSpec != null ? http2SettingsSpec.connectProtocolEnabled() : null;
 			this.cookieDecoder = cookieDecoder;
 			this.cookieEncoder = cookieEncoder;
-			this.errorLogEnabled = errorLogEnabled;
-			this.errorLog = errorLog;
 			this.formDecoderProvider = formDecoderProvider;
 			this.forwardedHeaderHandler = forwardedHeaderHandler;
 			Http2FrameCodecBuilder http2FrameCodecBuilder =
@@ -1293,8 +1286,8 @@
 		@Override
 		protected void initChannel(Channel ch) {
 			ch.pipeline().remove(this);
-			addStreamHandlers(ch, accessLogEnabled, accessLog, compressionOptions, compressPredicate, connectProtocolEnabled, cookieDecoder,
-					cookieEncoder, errorLogEnabled, errorLog, formDecoderProvider, forwardedHeaderHandler, httpMessageLogFactory,
+			addStreamHandlers(ch, accessLogEnabled, accessLog, errorLogEnabled, errorLog, compressionOptions, compressPredicate,
+					connectProtocolEnabled, cookieDecoder, cookieEncoder, formDecoderProvider, forwardedHeaderHandler, httpMessageLogFactory,
 					listener, mapHandle, methodTagValue, metricsRecorder, minCompressionSize, opsFactory, readTimeout, requestTimeout, uriTagValue);
 		}
 
@@ -1337,14 +1330,14 @@
 
 		final boolean                                                 accessLogEnabled;
 		final Function<AccessLogArgProvider, AccessLog>               accessLog;
+		final boolean                                                 errorLogEnabled;
+		final Function<ErrorLogArgProvider, ErrorLog>               errorLog;
 		final HttpCompressionOptionsSpec                              compressionOptions;
 		final BiPredicate<HttpServerRequest, HttpServerResponse>      compressPredicate;
 		final ServerCookieDecoder                                     cookieDecoder;
 		final ServerCookieEncoder                                     cookieEncoder;
 		final HttpRequestDecoderSpec                                  decoder;
 		final boolean                                                 enableGracefulShutdown;
-		final boolean                                                 errorLogEnabled;
-		final Function<ErrorLogArgProvider, ErrorLog>                 errorLog;
 		final HttpServerFormDecoderProvider                           formDecoderProvider;
 		final BiFunction<ConnectionInfo, HttpRequest, ConnectionInfo> forwardedHeaderHandler;
 		final Http2SettingsSpec                                       http2SettingsSpec;
@@ -1371,14 +1364,14 @@
 			super(ApplicationProtocolNames.HTTP_1_1);
 			this.accessLogEnabled = initializer.accessLogEnabled;
 			this.accessLog = initializer.accessLog;
+			this.errorLogEnabled = initializer.errorLogEnabled;
+			this.errorLog = initializer.errorLog;
 			this.compressionOptions = initializer.compressionOptions;
 			this.compressPredicate = compressPredicate(initializer.compressPredicate, initializer.minCompressionSize);
 			this.cookieDecoder = initializer.cookieDecoder;
 			this.cookieEncoder = initializer.cookieEncoder;
 			this.decoder = initializer.decoder;
 			this.enableGracefulShutdown = initializer.enableGracefulShutdown;
-			this.errorLogEnabled = initializer.errorLogEnabled;
-			this.errorLog = initializer.errorLog;
 			this.formDecoderProvider = initializer.formDecoderProvider;
 			this.forwardedHeaderHandler = initializer.forwardedHeaderHandler;
 			this.http2SettingsSpec = initializer.http2SettingsSpec;
@@ -1406,16 +1399,16 @@
 			ChannelPipeline p = ctx.pipeline();
 
 			if (ApplicationProtocolNames.HTTP_2.equals(protocol)) {
-				configureH2Pipeline(p, accessLogEnabled, accessLog, compressionOptions, compressPredicate, cookieDecoder, cookieEncoder,
-						enableGracefulShutdown, errorLogEnabled, errorLog, formDecoderProvider, forwardedHeaderHandler, http2SettingsSpec,
+				configureH2Pipeline(p, accessLogEnabled, accessLog, errorLogEnabled, errorLog, compressionOptions, compressPredicate,
+						cookieDecoder, cookieEncoder, enableGracefulShutdown, formDecoderProvider, forwardedHeaderHandler, http2SettingsSpec,
 						httpMessageLogFactory, idleTimeout, listener, mapHandle, methodTagValue, metricsRecorder, minCompressionSize, opsFactory,
 						readTimeout, requestTimeout, uriTagValue, decoder.validateHeaders());
 				return;
 			}
 
 			if (!supportOnlyHttp2 && ApplicationProtocolNames.HTTP_1_1.equals(protocol)) {
-				configureHttp11Pipeline(p, accessLogEnabled, accessLog, compressionOptions, compressPredicate, cookieDecoder, cookieEncoder,
-						true, decoder, errorLogEnabled, errorLog, formDecoderProvider, forwardedHeaderHandler, httpMessageLogFactory,
+				configureHttp11Pipeline(p, accessLogEnabled, accessLog, errorLogEnabled, errorLog, compressionOptions, compressPredicate,
+						cookieDecoder, cookieEncoder, true, decoder, formDecoderProvider, forwardedHeaderHandler, httpMessageLogFactory,
 						idleTimeout, listener, mapHandle, maxKeepAliveRequests, methodTagValue, metricsRecorder, minCompressionSize, readTimeout,
 						requestTimeout, uriTagValue);
 				return;
@@ -1429,14 +1422,14 @@
 
 		final boolean                                                 accessLogEnabled;
 		final Function<AccessLogArgProvider, AccessLog>               accessLog;
+		final boolean                                                 errorLogEnabled;
+		final Function<ErrorLogArgProvider, ErrorLog>               errorLog;
 		final HttpCompressionOptionsSpec                              compressionOptions;
 		final BiPredicate<HttpServerRequest, HttpServerResponse>      compressPredicate;
 		final ServerCookieDecoder                                     cookieDecoder;
 		final ServerCookieEncoder                                     cookieEncoder;
 		final HttpRequestDecoderSpec                                  decoder;
 		final boolean                                                 enableGracefulShutdown;
-		final boolean                                                 errorLogEnabled;
-		final Function<ErrorLogArgProvider, ErrorLog>                 errorLog;
 		final HttpServerFormDecoderProvider                           formDecoderProvider;
 		final BiFunction<ConnectionInfo, HttpRequest, ConnectionInfo> forwardedHeaderHandler;
 		final Http2SettingsSpec                                       http2SettingsSpec;
@@ -1460,14 +1453,14 @@
 		HttpServerChannelInitializer(HttpServerConfig config) {
 			this.accessLogEnabled = config.accessLogEnabled;
 			this.accessLog = config.accessLog;
+			this.errorLogEnabled = config.errorLogEnabled;
+			this.errorLog = config.errorLog;
 			this.compressionOptions = config.compressionOptions;
 			this.compressPredicate = config.compressPredicate;
 			this.cookieDecoder = config.cookieDecoder;
 			this.cookieEncoder = config.cookieEncoder;
 			this.decoder = config.decoder;
 			this.enableGracefulShutdown = config.channelGroup() != null;
-			this.errorLogEnabled = config.errorLogEnabled;
-			this.errorLog = config.errorLog;
 			this.formDecoderProvider = config.formDecoderProvider;
 			this.forwardedHeaderHandler = config.forwardedHeaderHandler;
 			this.http2SettingsSpec = config.http2Settings;
@@ -1517,14 +1510,14 @@
 							channel.pipeline(),
 							accessLogEnabled,
 							accessLog,
+							errorLogEnabled,
+							errorLog,
 							compressionOptions,
 							compressPredicate(compressPredicate, minCompressionSize),
 							cookieDecoder,
 							cookieEncoder,
 							false,
 							decoder,
-							errorLogEnabled,
-							errorLog,
 							formDecoderProvider,
 							forwardedHeaderHandler,
 							httpMessageLogFactory,
@@ -1552,13 +1545,13 @@
 								channel.pipeline(),
 								accessLogEnabled,
 								accessLog,
+								errorLogEnabled,
+								errorLog,
 								compressionOptions,
 								compressPredicate(compressPredicate, minCompressionSize),
 								cookieDecoder,
 								cookieEncoder,
 								enableGracefulShutdown,
-								errorLogEnabled,
-								errorLog,
 								formDecoderProvider,
 								forwardedHeaderHandler,
 								http2SettingsSpec,
@@ -1581,12 +1574,12 @@
 							channel.pipeline(),
 							accessLogEnabled,
 							accessLog,
+							errorLogEnabled,
+							errorLog,
 							compressionOptions,
 							compressPredicate(compressPredicate, minCompressionSize),
 							cookieDecoder,
 							cookieEncoder,
-							errorLogEnabled,
-							errorLog,
 							formDecoderProvider,
 							forwardedHeaderHandler,
 							httpMessageLogFactory,
@@ -1609,14 +1602,14 @@
 							channel.pipeline(),
 							accessLogEnabled,
 							accessLog,
+							errorLogEnabled,
+							errorLog,
 							compressionOptions,
 							compressPredicate(compressPredicate, minCompressionSize),
 							cookieDecoder,
 							cookieEncoder,
 							decoder,
 							enableGracefulShutdown,
-							errorLogEnabled,
-							errorLog,
 							formDecoderProvider,
 							forwardedHeaderHandler,
 							http2SettingsSpec,
@@ -1638,14 +1631,14 @@
 							channel.pipeline(),
 							accessLogEnabled,
 							accessLog,
+							errorLogEnabled,
+							errorLog,
 							compressionOptions,
 							compressPredicate(compressPredicate, minCompressionSize),
 							cookieDecoder,
 							cookieEncoder,
 							false,
 							decoder,
-							errorLogEnabled,
-							errorLog,
 							formDecoderProvider,
 							forwardedHeaderHandler,
 							httpMessageLogFactory,
@@ -1665,13 +1658,13 @@
 							channel.pipeline(),
 							accessLogEnabled,
 							accessLog,
+							errorLogEnabled,
+							errorLog,
 							compressionOptions,
 							compressPredicate(compressPredicate, minCompressionSize),
 							cookieDecoder,
 							cookieEncoder,
 							enableGracefulShutdown,
-							errorLogEnabled,
-							errorLog,
 							formDecoderProvider,
 							forwardedHeaderHandler,
 							http2SettingsSpec,
