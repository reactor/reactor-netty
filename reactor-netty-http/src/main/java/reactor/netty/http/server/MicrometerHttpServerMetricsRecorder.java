/*
 * Copyright (c) 2019-2022 VMware, Inc. or its affiliates, All Rights Reserved.
 *
 * Licensed under the Apache License, Version 2.0 (the "License");
 * you may not use this file except in compliance with the License.
 * You may obtain a copy of the License at
 *
 *   https://www.apache.org/licenses/LICENSE-2.0
 *
 * Unless required by applicable law or agreed to in writing, software
 * distributed under the License is distributed on an "AS IS" BASIS,
 * WITHOUT WARRANTIES OR CONDITIONS OF ANY KIND, either express or implied.
 * See the License for the specific language governing permissions and
 * limitations under the License.
 */
package reactor.netty.http.server;

import io.micrometer.core.instrument.Counter;
import io.micrometer.core.instrument.DistributionSummary;
import io.micrometer.core.instrument.Gauge;
import io.micrometer.core.instrument.Timer;
import reactor.netty.channel.MeterKey;
import reactor.netty.http.MicrometerHttpMetricsRecorder;

import java.net.SocketAddress;
import java.time.Duration;
import java.util.concurrent.ConcurrentHashMap;
import java.util.concurrent.ConcurrentMap;
import java.util.concurrent.atomic.LongAdder;

<<<<<<< HEAD
import static reactor.netty.Metrics.ACTIVE_CONNECTIONS;
=======
import static reactor.netty.Metrics.DATA_RECEIVED;
import static reactor.netty.Metrics.DATA_RECEIVED_TIME;
import static reactor.netty.Metrics.DATA_SENT;
import static reactor.netty.Metrics.DATA_SENT_TIME;
import static reactor.netty.Metrics.ERRORS;
>>>>>>> 273b9674
import static reactor.netty.Metrics.HTTP_SERVER_PREFIX;
import static reactor.netty.Metrics.METHOD;
import static reactor.netty.Metrics.REGISTRY;
import static reactor.netty.Metrics.RESPONSE_TIME;
import static reactor.netty.Metrics.STATUS;
import static reactor.netty.Metrics.URI;

/**
 * @author Violeta Georgieva
 * @since 0.9
 */
final class MicrometerHttpServerMetricsRecorder extends MicrometerHttpMetricsRecorder implements HttpServerMetricsRecorder {

	final static MicrometerHttpServerMetricsRecorder INSTANCE = new MicrometerHttpServerMetricsRecorder();
	private final static String PROTOCOL_VALUE_HTTP = "http";

	private final Gauge.Builder<LongAdder> activeConnectionsBuilder;
	private final LongAdder activeConnectionsAdder = new LongAdder();
	private final ConcurrentMap<MeterKey, LongAdder> activeConnectionsCache = new ConcurrentHashMap<>();

	private MicrometerHttpServerMetricsRecorder() {
		super(HTTP_SERVER_PREFIX, PROTOCOL_VALUE_HTTP);

		this.activeConnectionsBuilder =
				Gauge.builder(reactor.netty.Metrics.HTTP_SERVER_PREFIX + ACTIVE_CONNECTIONS, activeConnectionsAdder, LongAdder::doubleValue)
						.description("The number of http connections currently processing requests");
	}

	@Override
	public void recordDataReceivedTime(String uri, String method, Duration time) {
		MeterKey meterKey = new MeterKey(uri, null, method, null);
		Timer dataReceivedTime = dataReceivedTimeCache.get(meterKey);
		dataReceivedTime = dataReceivedTime != null ? dataReceivedTime : dataReceivedTimeCache.computeIfAbsent(meterKey,
				key -> filter(Timer.builder(name() + DATA_RECEIVED_TIME)
				                   .description(DATA_RECEIVED_TIME_DESCRIPTION)
				                   .tags(URI, uri, METHOD, method)
				                   .register(REGISTRY)));
		if (dataReceivedTime != null) {
			dataReceivedTime.record(time);
		}
	}

	@Override
	public void recordDataSentTime(String uri, String method, String status, Duration time) {
		MeterKey meterKey = new MeterKey(uri, null, method, status);
		Timer dataSentTime = dataSentTimeCache.get(meterKey);
		dataSentTime = dataSentTime != null ? dataSentTime : dataSentTimeCache.computeIfAbsent(meterKey,
				key -> filter(Timer.builder(name() + DATA_SENT_TIME)
				                   .description(DATA_SENT_TIME_DESCRIPTION)
				                   .tags(URI, uri, METHOD, method, STATUS, status)
				                   .register(REGISTRY)));
		if (dataSentTime != null) {
			dataSentTime.record(time);
		}
	}

	@Override
	public void recordResponseTime(String uri, String method, String status, Duration time) {
		MeterKey meterKey = new MeterKey(uri, null, method, status);
		Timer responseTime = responseTimeCache.get(meterKey);
		responseTime = responseTime != null ? responseTime : responseTimeCache.computeIfAbsent(meterKey,
				key -> filter(Timer.builder(name() + RESPONSE_TIME)
				                   .description(RESPONSE_TIME_DESCRIPTION)
				                   .tags(URI, uri, METHOD, method, STATUS, status)
				                   .register(REGISTRY)));
		if (responseTime != null) {
			responseTime.record(time);
		}
	}

	@Override
	public void recordDataReceived(SocketAddress remoteAddress, String uri, long bytes) {
		MeterKey meterKey = new MeterKey(uri, null, null, null);
		DistributionSummary dataReceived = dataReceivedCache.get(meterKey);
		dataReceived = dataReceived != null ? dataReceived : dataReceivedCache.computeIfAbsent(meterKey,
				key -> filter(DistributionSummary.builder(name() + DATA_RECEIVED)
				                                 .baseUnit(BYTES_UNIT)
				                                 .description(DATA_RECEIVED_DESCRIPTION).tags(URI, uri)
				                                 .register(REGISTRY)));
		if (dataReceived != null) {
			dataReceived.record(bytes);
		}
	}

	@Override
	public void recordDataSent(SocketAddress remoteAddress, String uri, long bytes) {
		MeterKey meterKey = new MeterKey(uri, null, null, null);
		DistributionSummary dataSent = dataSentCache.get(meterKey);
		dataSent = dataSent != null ? dataSent : dataSentCache.computeIfAbsent(meterKey,
				key -> filter(DistributionSummary.builder(name() + DATA_SENT)
				                                 .baseUnit(BYTES_UNIT)
				                                 .description(DATA_SENT_DESCRIPTION)
				                                 .tags(URI, uri)
				                                 .register(REGISTRY)));
		if (dataSent != null) {
			dataSent.record(bytes);
		}
	}

	@Override
	public void incrementErrorsCount(SocketAddress remoteAddress, String uri) {
		MeterKey meterKey = new MeterKey(uri, null, null, null);
		Counter errors = errorsCache.get(meterKey);
		errors = errors != null ? errors : errorsCache.computeIfAbsent(meterKey,
				key -> filter(Counter.builder(name() + ERRORS)
				                     .description(ERRORS_DESCRIPTION)
				                     .tags(URI, uri)
				                     .register(REGISTRY)));
		if (errors != null) {
			errors.increment();
		}
	}

	@Override
	public void recordServerConnectionActive(String uri, String method) {
		LongAdder adder = getServerConnectionAdder(uri, method);
		if (adder != null) {
			adder.add(1);
		}
	}

	@Override
	public void recordServerConnectionInactive(String uri, String method) {
		LongAdder adder = getServerConnectionAdder(uri, method);
		if (adder != null) {
			adder.add(-1);
		}
	}

	@Override
	public void recordDataReceived(SocketAddress remoteAddress, long bytes) {
		// noop
	}

	@Override
	public void recordDataSent(SocketAddress remoteAddress, long bytes) {
		// noop
	}

	@Override
	public void incrementErrorsCount(SocketAddress remoteAddress) {
		// noop
	}

	@Override
	public void recordTlsHandshakeTime(SocketAddress remoteAddress, Duration time, String status) {
		// noop
	}

	@Override
	public void recordConnectTime(SocketAddress remoteAddress, Duration time, String status) {
		throw new UnsupportedOperationException();
	}

	@Override
	public void recordResolveAddressTime(SocketAddress remoteAddress, Duration time, String status) {
		throw new UnsupportedOperationException();
	}

	private LongAdder getServerConnectionAdder(String uri, String method) {
		MeterKey meterKey = new MeterKey(uri, null, method, null);
		LongAdder adder = activeConnectionsCache.get(meterKey);
		adder = adder != null ? adder : activeConnectionsCache.computeIfAbsent(meterKey,
				key -> {
					Gauge gauge = filter(activeConnectionsBuilder.tags(URI, uri, METHOD, method)
							.register(REGISTRY));
					return gauge != null ? activeConnectionsAdder : null;
				});

		return adder;
	}
}<|MERGE_RESOLUTION|>--- conflicted
+++ resolved
@@ -28,15 +28,12 @@
 import java.util.concurrent.ConcurrentMap;
 import java.util.concurrent.atomic.LongAdder;
 
-<<<<<<< HEAD
-import static reactor.netty.Metrics.ACTIVE_CONNECTIONS;
-=======
+import static reactor.netty.Metrics.CONNECTIONS_ACTIVE;
 import static reactor.netty.Metrics.DATA_RECEIVED;
 import static reactor.netty.Metrics.DATA_RECEIVED_TIME;
 import static reactor.netty.Metrics.DATA_SENT;
 import static reactor.netty.Metrics.DATA_SENT_TIME;
 import static reactor.netty.Metrics.ERRORS;
->>>>>>> 273b9674
 import static reactor.netty.Metrics.HTTP_SERVER_PREFIX;
 import static reactor.netty.Metrics.METHOD;
 import static reactor.netty.Metrics.REGISTRY;
@@ -52,17 +49,12 @@
 
 	final static MicrometerHttpServerMetricsRecorder INSTANCE = new MicrometerHttpServerMetricsRecorder();
 	private final static String PROTOCOL_VALUE_HTTP = "http";
-
-	private final Gauge.Builder<LongAdder> activeConnectionsBuilder;
+	private final static String ACTIVE_CONNECTIONS_DESCRIPTION = "The number of http connections currently processing requests";
 	private final LongAdder activeConnectionsAdder = new LongAdder();
 	private final ConcurrentMap<MeterKey, LongAdder> activeConnectionsCache = new ConcurrentHashMap<>();
 
 	private MicrometerHttpServerMetricsRecorder() {
 		super(HTTP_SERVER_PREFIX, PROTOCOL_VALUE_HTTP);
-
-		this.activeConnectionsBuilder =
-				Gauge.builder(reactor.netty.Metrics.HTTP_SERVER_PREFIX + ACTIVE_CONNECTIONS, activeConnectionsAdder, LongAdder::doubleValue)
-						.description("The number of http connections currently processing requests");
 	}
 
 	@Override
@@ -201,7 +193,10 @@
 		LongAdder adder = activeConnectionsCache.get(meterKey);
 		adder = adder != null ? adder : activeConnectionsCache.computeIfAbsent(meterKey,
 				key -> {
-					Gauge gauge = filter(activeConnectionsBuilder.tags(URI, uri, METHOD, method)
+					Gauge gauge = filter(Gauge.builder(reactor.netty.Metrics.HTTP_SERVER_PREFIX + CONNECTIONS_ACTIVE,
+							activeConnectionsAdder, LongAdder::longValue)
+							.tags(URI, uri, METHOD, method)
+							.description(ACTIVE_CONNECTIONS_DESCRIPTION)
 							.register(REGISTRY));
 					return gauge != null ? activeConnectionsAdder : null;
 				});
