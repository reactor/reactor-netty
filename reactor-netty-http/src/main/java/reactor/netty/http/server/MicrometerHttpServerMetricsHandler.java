/*
 * Copyright (c) 2022 VMware, Inc. or its affiliates, All Rights Reserved.
 *
 * Licensed under the Apache License, Version 2.0 (the "License");
 * you may not use this file except in compliance with the License.
 * You may obtain a copy of the License at
 *
 *   https://www.apache.org/licenses/LICENSE-2.0
 *
 * Unless required by applicable law or agreed to in writing, software
 * distributed under the License is distributed on an "AS IS" BASIS,
 * WITHOUT WARRANTIES OR CONDITIONS OF ANY KIND, either express or implied.
 * See the License for the specific language governing permissions and
 * limitations under the License.
 */
package reactor.netty.http.server;

import io.micrometer.api.instrument.Tags;
import io.micrometer.api.instrument.Timer;
import io.micrometer.api.instrument.observation.Observation;
import io.micrometer.api.instrument.transport.http.HttpServerRequest;
import io.micrometer.api.instrument.transport.http.HttpServerResponse;
import io.micrometer.api.instrument.transport.http.context.HttpServerContext;
import io.netty.handler.codec.http.HttpRequest;
import io.netty.handler.codec.http.HttpResponse;
import reactor.netty.observability.ReactorNettyHandlerContext;
import reactor.util.annotation.Nullable;

import java.time.Duration;
import java.util.Collection;
import java.util.function.Function;

import static reactor.netty.Metrics.REGISTRY;
import static reactor.netty.Metrics.RESPONSE_TIME;
import static reactor.netty.http.server.HttpServerObservations.ResponseTimeHighCardinalityTags.REACTOR_NETTY_PROTOCOL;
import static reactor.netty.http.server.HttpServerObservations.ResponseTimeHighCardinalityTags.REACTOR_NETTY_STATUS;
import static reactor.netty.http.server.HttpServerObservations.ResponseTimeHighCardinalityTags.REACTOR_NETTY_TYPE;
import static reactor.netty.http.server.HttpServerObservations.ResponseTimeLowCardinalityTags.METHOD;
import static reactor.netty.http.server.HttpServerObservations.ResponseTimeLowCardinalityTags.STATUS;
import static reactor.netty.http.server.HttpServerObservations.ResponseTimeLowCardinalityTags.URI;

/**
 * @author Marcin Grzejszczak
 * @author Violeta Georgieva
 * @since 1.1.0
 */
final class MicrometerHttpServerMetricsHandler extends AbstractHttpServerMetricsHandler {
	final MicrometerHttpServerMetricsRecorder recorder;
	final String responseTimeName;

	ResponseTimeHandlerContext responseTimeHandlerContext;
	Observation responseTimeObservation;

	MicrometerHttpServerMetricsHandler(MicrometerHttpServerMetricsRecorder recorder,
			@Nullable Function<String, String> uriTagValue) {
		super(uriTagValue);
		this.recorder = recorder;
		this.responseTimeName = recorder.name() + RESPONSE_TIME;
	}

	@Override
	protected HttpServerMetricsRecorder recorder() {
		return recorder;
	}

	@Override
	protected void recordWrite(HttpServerOperations ops, String path, String method, String status) {
		Duration dataSentTimeDuration = Duration.ofNanos(System.nanoTime() - dataSentTime);
		recorder().recordDataSentTime(path, method, status, dataSentTimeDuration);

		// Always take the remote address from the operations in order to consider proxy information
		recorder().recordDataSent(ops.remoteAddress(), path, dataSent);

		// TODO
		// Cannot invoke the recorder any more:
		// 1. The recorder is one instance only, it is invoked for all requests that can happen
		// 2. The recorder does not have knowledge about request lifecycle
		//
		// Move the implementation from the recorder here
		//
		// Important:
		// Cannot cache the Timer anymore - need to test the performance
		responseTimeObservation.stop();

		responseTimeHandlerContext = null;
		responseTimeObservation = null;
	}

	@Override
	protected void startRead(HttpServerOperations ops, String path, String method) {
		super.startRead(ops, path, method);

		responseTimeHandlerContext = new ResponseTimeHandlerContext(
				recorder,
				new ObservationHttpServerRequest(ops.nettyRequest, method, path), recorder.protocol());
		responseTimeObservation = Observation.start(this.responseTimeName, responseTimeHandlerContext, REGISTRY);
	}

	// response
	@Override
	protected void startWrite(HttpServerOperations ops, String path, String method, String status) {
		super.startWrite(ops, path, method, status);

		if (responseTimeObservation == null) {
			responseTimeHandlerContext = new ResponseTimeHandlerContext(
					recorder,
					new ObservationHttpServerRequest(ops.nettyRequest, method, path), recorder.protocol());
			responseTimeObservation = Observation.start(this.responseTimeName, responseTimeHandlerContext, REGISTRY);
		}
		responseTimeHandlerContext.setResponse(new ObservationHttpServerResponse(ops.nettyResponse));
		responseTimeHandlerContext.status = status;
	}

	static final class ObservationHttpServerRequest implements HttpServerRequest {

		final String method;
		final HttpRequest nettyRequest;
		final String path;

		ObservationHttpServerRequest(HttpRequest nettyRequest, String method, String path) {
			this.method = method;
			this.nettyRequest = nettyRequest;
			this.path = path;
		}

		@Override
		public String header(String name) {
			return nettyRequest.headers().get(name);
		}

		@Override
		public Collection<String> headerNames() {
			return nettyRequest.headers().names();
		}

		@Override
		public String method() {
			return method;
		}

		@Override
		public String path() {
			return path;
		}

		@Override
		public Object unwrap() {
			return nettyRequest;
		}

		@Override
		public String url() {
			return nettyRequest.uri();
		}
	}

	static final class ObservationHttpServerResponse implements HttpServerResponse {

		final HttpResponse nettyResponse;

		ObservationHttpServerResponse(HttpResponse nettyResponse) {
			this.nettyResponse = nettyResponse;
		}

		@Override
		public Collection<String> headerNames() {
			return nettyResponse.headers().names();
		}

		@Override
		public int statusCode() {
			return nettyResponse.status().code();
		}

		@Override
		public Object unwrap() {
			return nettyResponse;
		}
	}

	static final class ResponseTimeHandlerContext extends HttpServerContext implements ReactorNettyHandlerContext {
		static final String TYPE = "server";

		final String method;
		final String path;
		final String protocol;
		final MicrometerHttpServerMetricsRecorder recorder;

		// status might not be known beforehand
		String status;

		ResponseTimeHandlerContext(MicrometerHttpServerMetricsRecorder recorder, HttpServerRequest request, String protocol) {
			super(request);
			this.recorder = recorder;
			this.method = request.method();
			this.path = request.path();
			this.protocol = protocol;
			put(HttpServerRequest.class, request);
		}

		@Override
<<<<<<< HEAD
		public Timer getTimer() {
			return recorder.getResponseTimeTimer(getName(), path, method, status);
		}

		@Override
		public String getContextualName() {
			return CONTEXTUAL_NAME;
		}

		@Override
=======
>>>>>>> b7e1f34d
		public Tags getHighCardinalityTags() {
			// TODO cache
			return Tags.of(REACTOR_NETTY_PROTOCOL.of(protocol), REACTOR_NETTY_STATUS.of(status), REACTOR_NETTY_TYPE.of(TYPE));
		}

		@Override
		public Tags getLowCardinalityTags() {
			return Tags.of(METHOD.of(method), STATUS.of(status), URI.of(path));
		}

		@Override
		public HttpServerContext setResponse(HttpServerResponse response) {
			put(HttpServerResponse.class, response);
			return super.setResponse(response);
		}
	}
}<|MERGE_RESOLUTION|>--- conflicted
+++ resolved
@@ -199,19 +199,11 @@
 		}
 
 		@Override
-<<<<<<< HEAD
 		public Timer getTimer() {
 			return recorder.getResponseTimeTimer(getName(), path, method, status);
 		}
 
 		@Override
-		public String getContextualName() {
-			return CONTEXTUAL_NAME;
-		}
-
-		@Override
-=======
->>>>>>> b7e1f34d
 		public Tags getHighCardinalityTags() {
 			// TODO cache
 			return Tags.of(REACTOR_NETTY_PROTOCOL.of(protocol), REACTOR_NETTY_STATUS.of(status), REACTOR_NETTY_TYPE.of(TYPE));
