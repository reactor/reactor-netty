/*
 * Copyright (c) 2020-2025 VMware, Inc. or its affiliates, All Rights Reserved.
 *
 * Licensed under the Apache License, Version 2.0 (the "License");
 * you may not use this file except in compliance with the License.
 * You may obtain a copy of the License at
 *
 *   https://www.apache.org/licenses/LICENSE-2.0
 *
 * Unless required by applicable law or agreed to in writing, software
 * distributed under the License is distributed on an "AS IS" BASIS,
 * WITHOUT WARRANTIES OR CONDITIONS OF ANY KIND, either express or implied.
 * See the License for the specific language governing permissions and
 * limitations under the License.
 */
package reactor.netty.http;

import io.netty.handler.codec.http2.Http2CodecUtil;
import io.netty.handler.codec.http2.Http2Settings;
import org.jspecify.annotations.Nullable;

import java.time.Duration;
import java.util.Objects;

/**
 * A configuration builder to fine tune the {@link Http2Settings}.
 *
 * @author Violeta Georgieva
 * @since 1.0.0
 */
public final class Http2SettingsSpec {

	public interface Builder {

		/**
		 * Build a new {@link Http2SettingsSpec}.
		 *
		 * @return a new {@link Http2SettingsSpec}
		 */
		Http2SettingsSpec build();

		/**
		 * Sets the {@code SETTINGS_ENABLE_CONNECT_PROTOCOL} value.
		 *
		 * @param connectProtocolEnabled the {@code SETTINGS_ENABLE_CONNECT_PROTOCOL} value
		 * @return {@code this}
		 * @since 1.2.5
		 */
		Builder connectProtocolEnabled(boolean connectProtocolEnabled);

		/**
		 * Sets the {@code SETTINGS_HEADER_TABLE_SIZE} value.
		 *
		 * @param headerTableSize the {@code SETTINGS_HEADER_TABLE_SIZE} value
		 * @return {@code this}
		 */
		Builder headerTableSize(long headerTableSize);

		/**
		 * Sets the {@code SETTINGS_INITIAL_WINDOW_SIZE} value.
		 *
		 * @param initialWindowSize the {@code SETTINGS_INITIAL_WINDOW_SIZE} value
		 * @return {@code this}
		 */
		Builder initialWindowSize(int initialWindowSize);

		/**
		 * Sets the {@code SETTINGS_MAX_CONCURRENT_STREAMS} value.
		 *
		 * @param maxConcurrentStreams the {@code SETTINGS_MAX_CONCURRENT_STREAMS} value
		 * @return {@code this}
		 */
		Builder maxConcurrentStreams(long maxConcurrentStreams);

		/**
		 * Sets the maximum number RST frames that are allowed per window before the connection is closed.
		 * This allows to protect against the remote peer flooding us with such frames and so use up a lot of CPU.
		 * {@code 0} for any of the parameters means no protection should be applied.
		 * For server, the default {code maxDecodedRstFramesPerWindow} is {@code 200} and for the client it is {@code 0}.
		 * The default {code maxDecodedRstFramesSecondsPerWindow} is {@code 30}.
		 *
		 * @param maxDecodedRstFramesPerWindow the maximum number RST frames that are allowed per window
		 * @param maxDecodedRstFramesSecondsPerWindow the maximum seconds per window
		 * @return {@code this}
		 * @since 1.2.11
		 */
		Builder maxDecodedRstFramesPerWindow(int maxDecodedRstFramesPerWindow, int maxDecodedRstFramesSecondsPerWindow);

		/**
		 * Sets the maximum number RST frames that are allowed per window before the connection is closed.
		 * This allows to protect against the remote peer that will trigger us to generate a flood
		 * of RST frames and so use up a lot of CPU.
		 * {@code 0} for any of the parameters means no protection should be applied.
		 * For server, the default {code maxEncodedRstFramesPerWindow} is {@code 200} and for the client it is {@code 0}.
		 * The default {code maxEncodedRstFramesSecondsPerWindow} is {@code 30}.
		 *
		 * @param maxEncodedRstFramesPerWindow the maximum number RST frames that are allowed per window
		 * @param maxEncodedRstFramesSecondsPerWindow the maximum seconds per window
		 * @return {@code this}
		 * @since 1.2.11
		 */
		Builder maxEncodedRstFramesPerWindow(int maxEncodedRstFramesPerWindow, int maxEncodedRstFramesSecondsPerWindow);

		/**
		 * Sets the {@code SETTINGS_MAX_FRAME_SIZE} value.
		 *
		 * @param maxFrameSize the {@code SETTINGS_MAX_FRAME_SIZE} value
		 * @return {@code this}
		 */
		Builder maxFrameSize(int maxFrameSize);

		/**
		 * Sets the {@code SETTINGS_MAX_HEADER_LIST_SIZE} value.
		 *
		 * @param maxHeaderListSize the {@code SETTINGS_MAX_HEADER_LIST_SIZE} value
		 * @return {@code this}
		 */
		Builder maxHeaderListSize(long maxHeaderListSize);

		/**
		 * The connection is marked for closing once the number of all-time streams reaches {@code maxStreams}.
		 *
		 * @return {@code this}
		 * @since 1.0.33
		 */
		Builder maxStreams(long maxStreams);

		/**
		 * Sets the maximum number of PING frame transmission attempts before closing the connection.
		 *
		 * <p>
		 * This method configures how many PING frames will be sent without receiving an ACK
		 * before considering the connection as unresponsive and closing it.
		 * Each PING waits for {@link #pingAckTimeout(Duration)} before either receiving an ACK
		 * (which resets the health check) or timing out and sending the next PING.
		 * </p>
		 *
		 * <p>
		 * <strong>Example with {@code pingAckDropThreshold=1}:</strong>
		 * <ol>
		 *   <li>Connection becomes idle</li>
		 *   <li>First PING frame is sent</li>
		 *   <li>Wait up to {@code pingAckTimeout} for ACK</li>
		 *   <li>If no ACK received, connection is closed (1 attempt limit reached)</li>
		 * </ol>
		 * </p>
		 *
		 * <p>
		 * <strong>Example with {@code pingAckDropThreshold=2}:</strong>
		 * <ol>
		 *   <li>Connection becomes idle</li>
		 *   <li>First PING frame is sent</li>
		 *   <li>Wait up to {@code pingAckTimeout} for ACK</li>
		 *   <li>If no ACK received, second PING frame is sent</li>
		 *   <li>Wait up to {@code pingAckTimeout} for ACK</li>
		 *   <li>If no ACK received, connection is closed (2 attempt limit reached)</li>
		 * </ol>
		 * </p>
		 *
		 * <p>
		 * A lower threshold detects connection failures more quickly but may lead
		 * to premature disconnections if network latency is high. A higher threshold
		 * tolerates more packet loss or delays but increases the time to detect truly dead connections.
		 * </p>
		 *
		 * <p>
		 * The default {@code pingAckDropThreshold} is {@code 1}, meaning only one PING frame
		 * will be sent. If no ACK is received within {@code pingAckTimeout}, the connection closes immediately.
		 * </p>
		 *
		 * @param pingAckDropThreshold the maximum number of PING transmission attempts without receiving ACK.
		 * Must be a positive integer (minimum 1). Default is 1.
		 * @return {@code this}
		 * @since 1.2.12
		 */
		default Builder pingAckDropThreshold(int pingAckDropThreshold) {
			return this;
		}

		/**
		 * Sets the timeout for receiving an ACK response to HTTP/2 PING frames.
		 *
		 * <p>
		 * This method configures how long to wait for a PING ACK response before
		 * either retrying or closing the connection (based on {@link #pingAckDropThreshold(int)}).
		 * This timeout is used in conjunction with the idle timeout to detect unresponsive connections.
		 * </p>
		 *
		 * <p>
		 * When a connection becomes idle (no reads/writes for the configured idle timeout duration),
		 * a PING frame is sent to check if the peer is still responsive. If no ACK is received
		 * within the {@code pingAckTimeout} duration, another PING attempt may be made
		 * (depending on {@code pingAckDropThreshold}). If all attempts fail, the connection is closed.
		 * </p>
		 *
		 * <p>
		 * <strong>Important:</strong> This setting only takes effect when used together with:
		 * <ul>
		 *   <li>For client: {@code ConnectionProvider} with {@code maxIdleTime} configured</li>
		 *   <li>For server: {@code HttpServer} with {@code idleTimeout} configured</li>
		 * </ul>
		 * Without an idle timeout, PING frames will not be sent.
		 * </p>
		 *
		 * <p>
		 * The timeout should be chosen based on your network conditions and requirements:
		 * <ul>
		 *   <li>Too short: May cause false positives and premature connection closures due to temporary delays</li>
		 *   <li>Too long: Delays detection of truly unresponsive connections</li>
		 * </ul>
		 * Consider your expected network latency, load patterns, and tolerance for stale connections.
		 * </p>
		 *
		 * @param pingAckTimeout the timeout duration to wait for a PING ACK response.
		 * Must be a positive value.
		 * @return {@code this}
		 * @since 1.2.12
		 */
		default Builder pingAckTimeout(Duration pingAckTimeout) {
			return this;
		}

		/**
		 * Sets the {@code SETTINGS_ENABLE_PUSH} value.
		 *
		 * @param pushEnabled the {@code SETTINGS_ENABLE_PUSH} value
		 * @return {@code this}
		 */
		//Builder pushEnabled(boolean pushEnabled);
	}

	/**
	 * Creates a builder for {@link Http2SettingsSpec}.
	 *
	 * @return a new {@link Http2SettingsSpec.Builder}
	 */
	public static Builder builder() {
		return new Build();
	}

	/**
	 * Returns the configured {@code SETTINGS_ENABLE_CONNECT_PROTOCOL} value or null.
	 *
	 * @return the configured {@code SETTINGS_ENABLE_CONNECT_PROTOCOL} value or null
	 * @since 1.2.5
	 */
	public @Nullable Boolean connectProtocolEnabled() {
		return connectProtocolEnabled;
	}

	/**
	 * Returns the configured {@code SETTINGS_HEADER_TABLE_SIZE} value or null.
	 *
	 * @return the configured {@code SETTINGS_HEADER_TABLE_SIZE} value or null
	 */
	public @Nullable Long headerTableSize() {
		return headerTableSize;
	}

	/**
	 * Returns the configured {@code SETTINGS_INITIAL_WINDOW_SIZE} value or null.
	 *
	 * @return the configured {@code SETTINGS_INITIAL_WINDOW_SIZE} value or null
	 */
	public @Nullable Integer initialWindowSize() {
		return initialWindowSize;
	}

	/**
	 * Returns the configured {@code SETTINGS_MAX_CONCURRENT_STREAMS} value or null.
	 *
	 * @return the configured {@code SETTINGS_MAX_CONCURRENT_STREAMS} value or null
	 */
	public @Nullable Long maxConcurrentStreams() {
		return maxConcurrentStreams;
	}

	/**
	 * Returns the configured maximum number RST frames that are allowed per window or null.
	 *
	 * @return the configured maximum number RST frames that are allowed per window or null
	 * @since 1.2.11
	 */
	public @Nullable Integer maxDecodedRstFramesPerWindow() {
		return maxDecodedRstFramesPerWindow;
	}

	/**
	 * Returns the configured maximum seconds per window or null.
	 *
	 * @return the configured maximum seconds per window or null
	 * @since 1.2.11
	 */
	public @Nullable Integer maxDecodedRstFramesSecondsPerWindow() {
		return maxDecodedRstFramesSecondsPerWindow;
	}

	/**
	 * Returns the configured maximum number RST frames that are allowed per window or null.
	 *
	 * @return the configured maximum number RST frames that are allowed per window or null
	 * @since 1.2.11
	 */
	public @Nullable Integer maxEncodedRstFramesPerWindow() {
		return maxEncodedRstFramesPerWindow;
	}

	/**
	 * Returns the configured maximum seconds per window or null.
	 *
	 * @return the configured maximum seconds per window or null
	 * @since 1.2.11
	 */
	public @Nullable Integer maxEncodedRstFramesSecondsPerWindow() {
		return maxEncodedRstFramesSecondsPerWindow;
	}

	/**
	 * Returns the configured {@code SETTINGS_MAX_FRAME_SIZE} value or null.
	 *
	 * @return the configured {@code SETTINGS_MAX_FRAME_SIZE} value or null
	 */
	public @Nullable Integer maxFrameSize() {
		return maxFrameSize;
	}

	/**
	 * Returns the configured {@code SETTINGS_MAX_HEADER_LIST_SIZE} value or
	 * the default {@link Http2CodecUtil#DEFAULT_HEADER_LIST_SIZE}.
	 *
	 * @return the configured {@code SETTINGS_MAX_HEADER_LIST_SIZE} value or
	 * the default {@link Http2CodecUtil#DEFAULT_HEADER_LIST_SIZE}.
	 */
	public Long maxHeaderListSize() {
		return maxHeaderListSize;
	}

	/**
	 * Returns the configured {@code maxStreams} value or null.
	 *
	 * @return the configured {@code maxStreams} value or null
	 * @since 1.0.33
	 */
	public @Nullable Long maxStreams() {
		return maxStreams;
	}

	/**
	 * Returns the configured {@code pingAckDropThreshold} value.
	 *
	 * @return the configured {@code pingAckDropThreshold} value
	 * @since 1.2.12
	 */
	public Integer pingAckDropThreshold() {
		return pingAckDropThreshold;
	}

	/**
	 * Returns the configured {@code pingAckTimeout} value or null.
	 *
	 * @return the configured {@code pingAckTimeout} value or null
	 * @since 1.2.12
	 */
	@Nullable
	public Duration pingAckTimeout() {
		return pingAckTimeout;
	}

	/**
	 * Returns the configured {@code SETTINGS_ENABLE_PUSH} value or null.
	 *
	 * @return the configured {@code SETTINGS_ENABLE_PUSH} value or null
	 */
	public @Nullable Boolean pushEnabled() {
		return pushEnabled;
	}

	@Override
	public boolean equals(@Nullable Object o) {
		if (this == o) {
			return true;
		}
		if (!(o instanceof Http2SettingsSpec)) {
			return false;
		}
		Http2SettingsSpec that = (Http2SettingsSpec) o;
		return Objects.equals(connectProtocolEnabled, that.connectProtocolEnabled) &&
				Objects.equals(headerTableSize, that.headerTableSize) &&
				Objects.equals(initialWindowSize, that.initialWindowSize) &&
				Objects.equals(maxConcurrentStreams, that.maxConcurrentStreams) &&
				Objects.equals(maxDecodedRstFramesPerWindow, that.maxDecodedRstFramesPerWindow) &&
				Objects.equals(maxDecodedRstFramesSecondsPerWindow, that.maxDecodedRstFramesSecondsPerWindow) &&
				Objects.equals(maxEncodedRstFramesPerWindow, that.maxEncodedRstFramesPerWindow) &&
				Objects.equals(maxEncodedRstFramesSecondsPerWindow, that.maxEncodedRstFramesSecondsPerWindow) &&
				Objects.equals(maxFrameSize, that.maxFrameSize) &&
				maxHeaderListSize.equals(that.maxHeaderListSize) &&
				Objects.equals(maxStreams, that.maxStreams) &&
				pingAckDropThreshold.equals(that.pingAckDropThreshold) &&
				Objects.equals(pingAckTimeout, that.pingAckTimeout) &&
				Objects.equals(pushEnabled, that.pushEnabled);
	}

	@Override
	public int hashCode() {
		int result = 1;
		result = 31 * result + (connectProtocolEnabled == null ? 0 : Boolean.hashCode(connectProtocolEnabled));
		result = 31 * result + (headerTableSize == null ? 0 : Long.hashCode(headerTableSize));
		result = 31 * result + (initialWindowSize == null ? 0 : initialWindowSize);
		result = 31 * result + (maxConcurrentStreams == null ? 0 : Long.hashCode(maxConcurrentStreams));
		result = 31 * result + (maxDecodedRstFramesPerWindow == null ? 0 : maxDecodedRstFramesPerWindow);
		result = 31 * result + (maxDecodedRstFramesSecondsPerWindow == null ? 0 : maxDecodedRstFramesSecondsPerWindow);
		result = 31 * result + (maxEncodedRstFramesPerWindow == null ? 0 : maxEncodedRstFramesPerWindow);
		result = 31 * result + (maxEncodedRstFramesSecondsPerWindow == null ? 0 : maxEncodedRstFramesSecondsPerWindow);
		result = 31 * result + (maxFrameSize == null ? 0 : maxFrameSize);
		result = 31 * result + Long.hashCode(maxHeaderListSize);
		result = 31 * result + (maxStreams == null ? 0 : Long.hashCode(maxStreams));
		result = 31 * result + pingAckDropThreshold;
		result = 31 * result + (pingAckTimeout == null ? 0 : Objects.hashCode(pingAckTimeout));
		result = 31 * result + (pushEnabled == null ? 0 : Boolean.hashCode(pushEnabled));
		return result;
	}

	final @Nullable Boolean connectProtocolEnabled;
	final @Nullable Long headerTableSize;
	final @Nullable Integer initialWindowSize;
	final @Nullable Long maxConcurrentStreams;
	final @Nullable Integer maxDecodedRstFramesPerWindow;
	final @Nullable Integer maxDecodedRstFramesSecondsPerWindow;
	final @Nullable Integer maxEncodedRstFramesPerWindow;
	final @Nullable Integer maxEncodedRstFramesSecondsPerWindow;
	final @Nullable Integer maxFrameSize;
	final Long maxHeaderListSize;
<<<<<<< HEAD
	final @Nullable Long maxStreams;
	final @Nullable Boolean pushEnabled;
=======
	final Long maxStreams;
	final Integer pingAckDropThreshold;
	final Duration pingAckTimeout;
	final Boolean pushEnabled;
>>>>>>> a4c70987

	Http2SettingsSpec(Build build) {
		Http2Settings settings = build.http2Settings;
		connectProtocolEnabled = build.connectProtocolEnabled;
		headerTableSize = settings.headerTableSize();
		initialWindowSize = settings.initialWindowSize();
		if (settings.maxConcurrentStreams() != null) {
			maxConcurrentStreams = build.maxStreams != null ?
					Math.min(settings.maxConcurrentStreams(), build.maxStreams) : settings.maxConcurrentStreams();
		}
		else {
			maxConcurrentStreams = build.maxStreams;
		}
		maxDecodedRstFramesPerWindow = build.maxDecodedRstFramesPerWindow;
		maxDecodedRstFramesSecondsPerWindow = build.maxDecodedRstFramesSecondsPerWindow;
		maxEncodedRstFramesPerWindow = build.maxEncodedRstFramesPerWindow;
		maxEncodedRstFramesSecondsPerWindow = build.maxEncodedRstFramesSecondsPerWindow;
		maxFrameSize = settings.maxFrameSize();
		maxHeaderListSize = settings.maxHeaderListSize();
		maxStreams = build.maxStreams;
		pingAckDropThreshold = build.pingAckDropThreshold;
		pingAckTimeout = build.pingAckTimeout;
		pushEnabled = settings.pushEnabled();
	}

	static final class Build implements Builder {
<<<<<<< HEAD
		@Nullable Boolean connectProtocolEnabled;
		@Nullable Integer maxDecodedRstFramesPerWindow;
		@Nullable Integer maxDecodedRstFramesSecondsPerWindow;
		@Nullable Integer maxEncodedRstFramesPerWindow;
		@Nullable Integer maxEncodedRstFramesSecondsPerWindow;
		@Nullable Long maxStreams;
=======
		static final int DEFAULT_PING_ACK_DROP_THRESHOLD = 1;

		Boolean connectProtocolEnabled;
		Integer maxDecodedRstFramesPerWindow;
		Integer maxDecodedRstFramesSecondsPerWindow;
		Integer maxEncodedRstFramesPerWindow;
		Integer maxEncodedRstFramesSecondsPerWindow;
		Long maxStreams;
		Integer pingAckDropThreshold = Integer.valueOf(DEFAULT_PING_ACK_DROP_THRESHOLD);
		Duration pingAckTimeout;
>>>>>>> a4c70987
		final Http2Settings http2Settings = Http2Settings.defaultSettings();

		@Override
		public Http2SettingsSpec build() {
			return new Http2SettingsSpec(this);
		}

		@Override
		public Builder connectProtocolEnabled(boolean connectProtocolEnabled) {
			this.connectProtocolEnabled = Boolean.valueOf(connectProtocolEnabled);
			return this;
		}

		@Override
		public Builder headerTableSize(long headerTableSize) {
			http2Settings.headerTableSize(headerTableSize);
			return this;
		}

		@Override
		public Builder initialWindowSize(int initialWindowSize) {
			http2Settings.initialWindowSize(initialWindowSize);
			return this;
		}

		@Override
		public Builder maxConcurrentStreams(long maxConcurrentStreams) {
			http2Settings.maxConcurrentStreams(maxConcurrentStreams);
			return this;
		}

		@Override
		public Builder maxDecodedRstFramesPerWindow(int maxDecodedRstFramesPerWindow, int maxDecodedRstFramesSecondsPerWindow) {
			if (maxDecodedRstFramesPerWindow < 0) {
				throw new IllegalArgumentException("maxDecodedRstFramesPerWindow must be positive or zero");
			}
			if (maxDecodedRstFramesSecondsPerWindow < 0) {
				throw new IllegalArgumentException("maxDecodedRstFramesSecondsPerWindow must be positive or zero");
			}
			this.maxDecodedRstFramesPerWindow = Integer.valueOf(maxDecodedRstFramesPerWindow);
			this.maxDecodedRstFramesSecondsPerWindow = Integer.valueOf(maxDecodedRstFramesSecondsPerWindow);
			return this;
		}

		@Override
		public Builder maxEncodedRstFramesPerWindow(int maxEncodedRstFramesPerWindow, int maxEncodedRstFramesSecondsPerWindow) {
			if (maxEncodedRstFramesPerWindow < 0) {
				throw new IllegalArgumentException("maxEncodedRstFramesPerWindow must be positive or zero");
			}
			if (maxEncodedRstFramesSecondsPerWindow < 0) {
				throw new IllegalArgumentException("maxEncodedRstFramesSecondsPerWindow must be positive or zero");
			}
			this.maxEncodedRstFramesPerWindow = Integer.valueOf(maxEncodedRstFramesPerWindow);
			this.maxEncodedRstFramesSecondsPerWindow = Integer.valueOf(maxEncodedRstFramesSecondsPerWindow);
			return this;
		}

		@Override
		public Builder maxFrameSize(int maxFrameSize) {
			http2Settings.maxFrameSize(maxFrameSize);
			return this;
		}

		@Override
		public Builder maxHeaderListSize(long maxHeaderListSize) {
			http2Settings.maxHeaderListSize(maxHeaderListSize);
			return this;
		}

		@Override
		public Builder maxStreams(long maxStreams) {
			if (maxStreams < 1) {
				throw new IllegalArgumentException("maxStreams must be positive");
			}
			this.maxStreams = Long.valueOf(maxStreams);
			return this;
		}

		@Override
		public Builder pingAckDropThreshold(int pingAckDropThreshold) {
			if (pingAckDropThreshold < 1) {
				throw new IllegalArgumentException("pingAckDropThreshold must be positive");
			}
			this.pingAckDropThreshold = Integer.valueOf(pingAckDropThreshold);
			return this;
		}

		@Override
		public Builder pingAckTimeout(Duration pingAckTimeout) {
			Objects.requireNonNull(pingAckTimeout, "pingAckTimeout");
			if (pingAckTimeout.isNegative() || pingAckTimeout.isZero()) {
				throw new IllegalArgumentException("pingAckTimeout must be positive");
			}
			this.pingAckTimeout = pingAckTimeout;
			return this;
		}

		/*
		@Override
		public Builder pushEnabled(boolean pushEnabled) {
			http2Settings.pushEnabled(pushEnabled);
			return this;
		}
		*/
	}
}<|MERGE_RESOLUTION|>--- conflicted
+++ resolved
@@ -361,8 +361,7 @@
 	 * @return the configured {@code pingAckTimeout} value or null
 	 * @since 1.2.12
 	 */
-	@Nullable
-	public Duration pingAckTimeout() {
+	public @Nullable Duration pingAckTimeout() {
 		return pingAckTimeout;
 	}
 
@@ -430,15 +429,10 @@
 	final @Nullable Integer maxEncodedRstFramesSecondsPerWindow;
 	final @Nullable Integer maxFrameSize;
 	final Long maxHeaderListSize;
-<<<<<<< HEAD
 	final @Nullable Long maxStreams;
+	final Integer pingAckDropThreshold;
+	final @Nullable Duration pingAckTimeout;
 	final @Nullable Boolean pushEnabled;
-=======
-	final Long maxStreams;
-	final Integer pingAckDropThreshold;
-	final Duration pingAckTimeout;
-	final Boolean pushEnabled;
->>>>>>> a4c70987
 
 	Http2SettingsSpec(Build build) {
 		Http2Settings settings = build.http2Settings;
@@ -465,25 +459,16 @@
 	}
 
 	static final class Build implements Builder {
-<<<<<<< HEAD
+		static final int DEFAULT_PING_ACK_DROP_THRESHOLD = 1;
+
 		@Nullable Boolean connectProtocolEnabled;
 		@Nullable Integer maxDecodedRstFramesPerWindow;
 		@Nullable Integer maxDecodedRstFramesSecondsPerWindow;
 		@Nullable Integer maxEncodedRstFramesPerWindow;
 		@Nullable Integer maxEncodedRstFramesSecondsPerWindow;
 		@Nullable Long maxStreams;
-=======
-		static final int DEFAULT_PING_ACK_DROP_THRESHOLD = 1;
-
-		Boolean connectProtocolEnabled;
-		Integer maxDecodedRstFramesPerWindow;
-		Integer maxDecodedRstFramesSecondsPerWindow;
-		Integer maxEncodedRstFramesPerWindow;
-		Integer maxEncodedRstFramesSecondsPerWindow;
-		Long maxStreams;
 		Integer pingAckDropThreshold = Integer.valueOf(DEFAULT_PING_ACK_DROP_THRESHOLD);
-		Duration pingAckTimeout;
->>>>>>> a4c70987
+		@Nullable Duration pingAckTimeout;
 		final Http2Settings http2Settings = Http2Settings.defaultSettings();
 
 		@Override
