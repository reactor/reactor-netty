/*
 * Copyright (c) 2020-2025 VMware, Inc. or its affiliates, All Rights Reserved.
 *
 * Licensed under the Apache License, Version 2.0 (the "License");
 * you may not use this file except in compliance with the License.
 * You may obtain a copy of the License at
 *
 *   https://www.apache.org/licenses/LICENSE-2.0
 *
 * Unless required by applicable law or agreed to in writing, software
 * distributed under the License is distributed on an "AS IS" BASIS,
 * WITHOUT WARRANTIES OR CONDITIONS OF ANY KIND, either express or implied.
 * See the License for the specific language governing permissions and
 * limitations under the License.
 */
package reactor.netty.http;

import io.netty.handler.codec.http2.Http2CodecUtil;
import io.netty.handler.codec.http2.Http2Settings;
import org.jspecify.annotations.Nullable;

import java.util.Objects;

/**
 * A configuration builder to fine tune the {@link Http2Settings}.
 *
 * @author Violeta Georgieva
 * @since 1.0.0
 */
public final class Http2SettingsSpec {

	public interface Builder {

		/**
		 * Build a new {@link Http2SettingsSpec}.
		 *
		 * @return a new {@link Http2SettingsSpec}
		 */
		Http2SettingsSpec build();

		/**
		 * Sets the {@code SETTINGS_ENABLE_CONNECT_PROTOCOL} value.
		 *
		 * @param connectProtocolEnabled the {@code SETTINGS_ENABLE_CONNECT_PROTOCOL} value
		 * @return {@code this}
		 * @since 1.2.5
		 */
		Builder connectProtocolEnabled(boolean connectProtocolEnabled);

		/**
		 * Sets the {@code SETTINGS_HEADER_TABLE_SIZE} value.
		 *
		 * @param headerTableSize the {@code SETTINGS_HEADER_TABLE_SIZE} value
		 * @return {@code this}
		 */
		Builder headerTableSize(long headerTableSize);

		/**
		 * Sets the {@code SETTINGS_INITIAL_WINDOW_SIZE} value.
		 *
		 * @param initialWindowSize the {@code SETTINGS_INITIAL_WINDOW_SIZE} value
		 * @return {@code this}
		 */
		Builder initialWindowSize(int initialWindowSize);

		/**
		 * Sets the {@code SETTINGS_MAX_CONCURRENT_STREAMS} value.
		 *
		 * @param maxConcurrentStreams the {@code SETTINGS_MAX_CONCURRENT_STREAMS} value
		 * @return {@code this}
		 */
		Builder maxConcurrentStreams(long maxConcurrentStreams);

		/**
		 * Sets the {@code SETTINGS_MAX_FRAME_SIZE} value.
		 *
		 * @param maxFrameSize the {@code SETTINGS_MAX_FRAME_SIZE} value
		 * @return {@code this}
		 */
		Builder maxFrameSize(int maxFrameSize);

		/**
		 * Sets the {@code SETTINGS_MAX_HEADER_LIST_SIZE} value.
		 *
		 * @param maxHeaderListSize the {@code SETTINGS_MAX_HEADER_LIST_SIZE} value
		 * @return {@code this}
		 */
		Builder maxHeaderListSize(long maxHeaderListSize);

		/**
		 * The connection is marked for closing once the number of all-time streams reaches {@code maxStreams}.
		 *
		 * @return {@code this}
		 * @since 1.0.33
		 */
		Builder maxStreams(long maxStreams);

		/**
		 * Sets the {@code SETTINGS_ENABLE_PUSH} value.
		 *
		 * @param pushEnabled the {@code SETTINGS_ENABLE_PUSH} value
		 * @return {@code this}
		 */
		//Builder pushEnabled(boolean pushEnabled);
	}

	/**
	 * Creates a builder for {@link Http2SettingsSpec}.
	 *
	 * @return a new {@link Http2SettingsSpec.Builder}
	 */
	public static Builder builder() {
		return new Build();
	}

	/**
	 * Returns the configured {@code SETTINGS_ENABLE_CONNECT_PROTOCOL} value or null.
	 *
	 * @return the configured {@code SETTINGS_ENABLE_CONNECT_PROTOCOL} value or null
	 * @since 1.2.5
	 */
	public @Nullable Boolean connectProtocolEnabled() {
		return connectProtocolEnabled;
	}

	/**
	 * Returns the configured {@code SETTINGS_HEADER_TABLE_SIZE} value or null.
	 *
	 * @return the configured {@code SETTINGS_HEADER_TABLE_SIZE} value or null
	 */
	public @Nullable Long headerTableSize() {
		return headerTableSize;
	}

	/**
	 * Returns the configured {@code SETTINGS_INITIAL_WINDOW_SIZE} value or null.
	 *
	 * @return the configured {@code SETTINGS_INITIAL_WINDOW_SIZE} value or null
	 */
	public @Nullable Integer initialWindowSize() {
		return initialWindowSize;
	}

	/**
	 * Returns the configured {@code SETTINGS_MAX_CONCURRENT_STREAMS} value or null.
	 *
	 * @return the configured {@code SETTINGS_MAX_CONCURRENT_STREAMS} value or null
	 */
	public @Nullable Long maxConcurrentStreams() {
		return maxConcurrentStreams;
	}

	/**
	 * Returns the configured {@code SETTINGS_MAX_FRAME_SIZE} value or null.
	 *
	 * @return the configured {@code SETTINGS_MAX_FRAME_SIZE} value or null
	 */
	public @Nullable Integer maxFrameSize() {
		return maxFrameSize;
	}

	/**
	 * Returns the configured {@code SETTINGS_MAX_HEADER_LIST_SIZE} value or
	 * the default {@link Http2CodecUtil#DEFAULT_HEADER_LIST_SIZE}.
	 *
	 * @return the configured {@code SETTINGS_MAX_HEADER_LIST_SIZE} value or
	 * the default {@link Http2CodecUtil#DEFAULT_HEADER_LIST_SIZE}.
	 */
	public Long maxHeaderListSize() {
		return maxHeaderListSize;
	}

	/**
	 * Returns the configured {@code maxStreams} value or null.
	 *
	 * @return the configured {@code maxStreams} value or null
	 * @since 1.0.33
	 */
	public @Nullable Long maxStreams() {
		return maxStreams;
	}

	/**
	 * Returns the configured {@code SETTINGS_ENABLE_PUSH} value or null.
	 *
	 * @return the configured {@code SETTINGS_ENABLE_PUSH} value or null
	 */
	public @Nullable Boolean pushEnabled() {
		return pushEnabled;
	}

	@Override
	public boolean equals(@Nullable Object o) {
		if (this == o) {
			return true;
		}
		if (!(o instanceof Http2SettingsSpec)) {
			return false;
		}
		Http2SettingsSpec that = (Http2SettingsSpec) o;
		return Objects.equals(connectProtocolEnabled, that.connectProtocolEnabled) &&
				Objects.equals(headerTableSize, that.headerTableSize) &&
				Objects.equals(initialWindowSize, that.initialWindowSize) &&
				Objects.equals(maxConcurrentStreams, that.maxConcurrentStreams) &&
				Objects.equals(maxFrameSize, that.maxFrameSize) &&
				maxHeaderListSize.equals(that.maxHeaderListSize) &&
				Objects.equals(maxStreams, that.maxStreams) &&
				Objects.equals(pushEnabled, that.pushEnabled);
	}

	@Override
	public int hashCode() {
		int result = 1;
		result = 31 * result + (connectProtocolEnabled == null ? 0 : Boolean.hashCode(connectProtocolEnabled));
		result = 31 * result + (headerTableSize == null ? 0 : Long.hashCode(headerTableSize));
		result = 31 * result + (initialWindowSize == null ? 0 : initialWindowSize);
		result = 31 * result + (maxConcurrentStreams == null ? 0 : Long.hashCode(maxConcurrentStreams));
		result = 31 * result + (maxFrameSize == null ? 0 : maxFrameSize);
		result = 31 * result + Long.hashCode(maxHeaderListSize);
		result = 31 * result + (maxStreams == null ? 0 : Long.hashCode(maxStreams));
		result = 31 * result + (pushEnabled == null ? 0 : Boolean.hashCode(pushEnabled));
		return result;
	}

<<<<<<< HEAD
	// https://datatracker.ietf.org/doc/html/rfc8441#section-9.1
	public static final char SETTINGS_ENABLE_CONNECT_PROTOCOL = 8;
	public static final Long FALSE = 0L;
	public static final Long TRUE = 1L;

	final @Nullable Boolean connectProtocolEnabled;
	final @Nullable Long headerTableSize;
	final @Nullable Integer initialWindowSize;
	final @Nullable Long maxConcurrentStreams;
	final @Nullable Integer maxFrameSize;
=======
	final Boolean connectProtocolEnabled;
	final Long headerTableSize;
	final Integer initialWindowSize;
	final Long maxConcurrentStreams;
	final Integer maxFrameSize;
>>>>>>> bda67e04
	final Long maxHeaderListSize;
	final @Nullable Long maxStreams;
	final @Nullable Boolean pushEnabled;

	Http2SettingsSpec(Build build) {
		Http2Settings settings = build.http2Settings;
		connectProtocolEnabled = build.connectProtocolEnabled;
		headerTableSize = settings.headerTableSize();
		initialWindowSize = settings.initialWindowSize();
		if (settings.maxConcurrentStreams() != null) {
			maxConcurrentStreams = build.maxStreams != null ?
					Math.min(settings.maxConcurrentStreams(), build.maxStreams) : settings.maxConcurrentStreams();
		}
		else {
			maxConcurrentStreams = build.maxStreams;
		}
		maxFrameSize = settings.maxFrameSize();
		maxHeaderListSize = settings.maxHeaderListSize();
		maxStreams = build.maxStreams;
		pushEnabled = settings.pushEnabled();
	}

	static final class Build implements Builder {
		@Nullable Boolean connectProtocolEnabled;
		@Nullable Long maxStreams;
		final Http2Settings http2Settings = Http2Settings.defaultSettings();

		@Override
		public Http2SettingsSpec build() {
			return new Http2SettingsSpec(this);
		}

		@Override
		public Builder connectProtocolEnabled(boolean connectProtocolEnabled) {
			this.connectProtocolEnabled = Boolean.valueOf(connectProtocolEnabled);
			return this;
		}

		@Override
		public Builder headerTableSize(long headerTableSize) {
			http2Settings.headerTableSize(headerTableSize);
			return this;
		}

		@Override
		public Builder initialWindowSize(int initialWindowSize) {
			http2Settings.initialWindowSize(initialWindowSize);
			return this;
		}

		@Override
		public Builder maxConcurrentStreams(long maxConcurrentStreams) {
			http2Settings.maxConcurrentStreams(maxConcurrentStreams);
			return this;
		}

		@Override
		public Builder maxFrameSize(int maxFrameSize) {
			http2Settings.maxFrameSize(maxFrameSize);
			return this;
		}

		@Override
		public Builder maxHeaderListSize(long maxHeaderListSize) {
			http2Settings.maxHeaderListSize(maxHeaderListSize);
			return this;
		}

		@Override
		public Builder maxStreams(long maxStreams) {
			if (maxStreams < 1) {
				throw new IllegalArgumentException("maxStreams must be positive");
			}
			this.maxStreams = Long.valueOf(maxStreams);
			return this;
		}

		/*
		@Override
		public Builder pushEnabled(boolean pushEnabled) {
			http2Settings.pushEnabled(pushEnabled);
			return this;
		}
		*/
	}
}<|MERGE_RESOLUTION|>--- conflicted
+++ resolved
@@ -222,24 +222,11 @@
 		return result;
 	}
 
-<<<<<<< HEAD
-	// https://datatracker.ietf.org/doc/html/rfc8441#section-9.1
-	public static final char SETTINGS_ENABLE_CONNECT_PROTOCOL = 8;
-	public static final Long FALSE = 0L;
-	public static final Long TRUE = 1L;
-
 	final @Nullable Boolean connectProtocolEnabled;
 	final @Nullable Long headerTableSize;
 	final @Nullable Integer initialWindowSize;
 	final @Nullable Long maxConcurrentStreams;
 	final @Nullable Integer maxFrameSize;
-=======
-	final Boolean connectProtocolEnabled;
-	final Long headerTableSize;
-	final Integer initialWindowSize;
-	final Long maxConcurrentStreams;
-	final Integer maxFrameSize;
->>>>>>> bda67e04
 	final Long maxHeaderListSize;
 	final @Nullable Long maxStreams;
 	final @Nullable Boolean pushEnabled;
