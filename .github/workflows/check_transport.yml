--- conflicted
+++ resolved
@@ -54,7 +54,6 @@
             transport: native
     steps:
       - uses: actions/checkout@b4ffde65f46336ab88eb53be808477a3936bae11
-<<<<<<< HEAD
         with:
           path: reactor-netty
           fetch-depth: 0 #needed by spotless
@@ -74,12 +73,8 @@
         with:
             repository: netty-contrib/codec-multipart
             path: codec-multipart
-      - uses: gradle/wrapper-validation-action@b231772637bb498f11fdbc86052b6e8a8dc9fc92
+      - uses: gradle/wrapper-validation-action@b5418f5a58f5fd2eb486dd7efb368fe7be7eae45
       - name: Set up JDK 17
-=======
-      - uses: gradle/wrapper-validation-action@b5418f5a58f5fd2eb486dd7efb368fe7be7eae45
-      - name: Set up JDK 1.8
->>>>>>> 6611461d
         uses: actions/setup-java@99b8673ff64fbf99d8d325f52d9a5bdedb8483e9
         with:
           distribution: 'temurin'
