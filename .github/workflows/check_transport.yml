name: Check Matrix

on:
  pull_request: {}
permissions: read-all
jobs:
<<<<<<< HEAD
#  preliminary:
#    name: preliminary sanity checks
#    runs-on: ubuntu-20.04
#    steps:
#      - uses: actions/checkout@b4ffde65f46336ab88eb53be808477a3936bae11
#        with:
#          fetch-depth: 0 #needed by spotless
#      - uses: actions/setup-java@9704b39bf258b59bc04b50fa2dd55e9ed76b47a8
#        with:
#          distribution: 'temurin'
#          java-version: 17
#      - name: spotless (license header)
#        if: always()
#        run: ./gradlew clean spotlessCheck -PspotlessFrom=origin/${{ github.base_ref }}
#      - name: api compatibility
#        if: always()
#        run: ./gradlew clean japicmp
#      - name: how to fix
#        if: failure()
=======
  preliminary:
    name: preliminary sanity checks
    runs-on: ubuntu-20.04
    steps:
      - uses: actions/checkout@b4ffde65f46336ab88eb53be808477a3936bae11
        with:
          fetch-depth: 0 #needed by spotless
      - uses: actions/setup-java@5896cecc08fd8a1fbdfaf517e29b571164b031f7
        with:
          distribution: 'temurin'
          java-version: 8
      - name: spotless (license header)
        if: always()
        run: ./gradlew clean spotlessCheck -PspotlessFrom=origin/${{ github.base_ref }}
      - name: api compatibility
        if: always()
        run: ./gradlew clean japicmp
      - name: how to fix
        if: failure()
>>>>>>> dc8b2f0e
        # the foreground (38;5) color code 208 is orange. we also have bold, white bg (38;5;0;48;5;255m), white fg on black bg...
#        run: |
#          echo -e "\n\033[38;5;0;48;5;208m \u001b[1m How to deal with errors in preliminary job: \u001b[0m\033[0m"
#          echo "(Have a look at the steps above to see what failed exactly)"
#          echo -e "\n - \u001b[1mSpotless (license headers)\u001b[0m failures on touched java files \033[38;5;255;48;5;0m\u001b[1mcan be automatically fixed by running\u001b[0m:"
#          echo -e "   \033[38;5;0;48;5;255m ./gradlew spotlessApply \033[0m"
#          echo -e "\n - \u001b[1mAPI Compatibility\u001b[0m failures should be considered carefully and \033[38;5;255;48;5;0m\u001b[1mdiscussed with maintainers in the PR\u001b[0m"
#          echo "   If there are failures, the detail should be available in the step's log:"
#          echo -e "   Look for the \033[38;5;0;48;5;255m API compatibility failures \033[0m block(s)."
#          echo "   Alternatively, locally run the following command to get access to the full report:"
#          echo -e "   \033[38;5;0;48;5;255m ./gradlew japicmp \033[0m"
#          echo ""
#          exit -1

  build:
#    needs: preliminary
    runs-on: ${{ matrix.os }}
    strategy:
      fail-fast: false
      matrix:
        os: [ubuntu-20.04, macos-11, windows-2019]
        transport: [native, nio]
        exclude:
          # excludes native on Windows (there's none)
          - os: windows-2019
            transport: native
          # macOS - https://github.com/netty/netty/issues/9689
          - os: macos-11
            transport: native
    steps:
      - uses: actions/checkout@b4ffde65f46336ab88eb53be808477a3936bae11
        with:
          path: reactor-netty
          fetch-depth: 0 #needed by spotless
#      - uses: actions/checkout@b4ffde65f46336ab88eb53be808477a3936bae11
#        with:
#          repository: netty-contrib/codec-haproxy
#          path: codec-haproxy
#      - uses: actions/checkout@b4ffde65f46336ab88eb53be808477a3936bae11
#        with:
#          repository: netty-contrib/codec-extras
#          path: codec-extras
      - uses: actions/checkout@b4ffde65f46336ab88eb53be808477a3936bae11
        with:
          repository: netty-contrib/socks-proxy
          path: socks-proxy
      - uses: actions/checkout@b4ffde65f46336ab88eb53be808477a3936bae11
        with:
            repository: netty-contrib/codec-multipart
            path: codec-multipart
      - uses: gradle/wrapper-validation-action@699bb18358f12c5b78b37bb0111d3a0e2276e0e2
<<<<<<< HEAD
      - name: Set up JDK 17
        uses: actions/setup-java@9704b39bf258b59bc04b50fa2dd55e9ed76b47a8
=======
      - name: Set up JDK 1.8
        uses: actions/setup-java@5896cecc08fd8a1fbdfaf517e29b571164b031f7
>>>>>>> dc8b2f0e
        with:
          distribution: 'temurin'
          java-version: 17
#      - name: Build codec-haproxy
#        run: ./mvnw install -DskipTests=true "-Dnetty.version=5.0.0.Alpha5"
#        working-directory: ./codec-haproxy
#      - name: Build codec-extras
#        run: ./mvnw install -DskipTests=true "-Dnetty.version=5.0.0.Alpha5"
#        working-directory: ./codec-extras
      - name: Build socks-proxy
        run: ./mvnw install -DskipTests=true "-Dnetty.version=5.0.0.Alpha6-SNAPSHOT"
        working-directory: ./socks-proxy
      - name: Build codec-multipart
        run: ./mvnw install -DskipTests=true "-Dnetty.version=5.0.0.Alpha6-SNAPSHOT"
        working-directory: ./codec-multipart
      - name: Build with Gradle
#        run: ./gradlew clean check --no-daemon -PforceTransport=${{ matrix.transport }} -x spotlessCheck
        run: ./gradlew clean check --no-daemon -PforceTransport=${{ matrix.transport }} -PspotlessFrom=origin/netty5
        working-directory: ./reactor-netty<|MERGE_RESOLUTION|>--- conflicted
+++ resolved
@@ -4,7 +4,6 @@
   pull_request: {}
 permissions: read-all
 jobs:
-<<<<<<< HEAD
 #  preliminary:
 #    name: preliminary sanity checks
 #    runs-on: ubuntu-20.04
@@ -12,7 +11,7 @@
 #      - uses: actions/checkout@b4ffde65f46336ab88eb53be808477a3936bae11
 #        with:
 #          fetch-depth: 0 #needed by spotless
-#      - uses: actions/setup-java@9704b39bf258b59bc04b50fa2dd55e9ed76b47a8
+#      - uses: actions/setup-java@5896cecc08fd8a1fbdfaf517e29b571164b031f7
 #        with:
 #          distribution: 'temurin'
 #          java-version: 17
@@ -24,27 +23,6 @@
 #        run: ./gradlew clean japicmp
 #      - name: how to fix
 #        if: failure()
-=======
-  preliminary:
-    name: preliminary sanity checks
-    runs-on: ubuntu-20.04
-    steps:
-      - uses: actions/checkout@b4ffde65f46336ab88eb53be808477a3936bae11
-        with:
-          fetch-depth: 0 #needed by spotless
-      - uses: actions/setup-java@5896cecc08fd8a1fbdfaf517e29b571164b031f7
-        with:
-          distribution: 'temurin'
-          java-version: 8
-      - name: spotless (license header)
-        if: always()
-        run: ./gradlew clean spotlessCheck -PspotlessFrom=origin/${{ github.base_ref }}
-      - name: api compatibility
-        if: always()
-        run: ./gradlew clean japicmp
-      - name: how to fix
-        if: failure()
->>>>>>> dc8b2f0e
         # the foreground (38;5) color code 208 is orange. we also have bold, white bg (38;5;0;48;5;255m), white fg on black bg...
 #        run: |
 #          echo -e "\n\033[38;5;0;48;5;208m \u001b[1m How to deal with errors in preliminary job: \u001b[0m\033[0m"
@@ -96,13 +74,8 @@
             repository: netty-contrib/codec-multipart
             path: codec-multipart
       - uses: gradle/wrapper-validation-action@699bb18358f12c5b78b37bb0111d3a0e2276e0e2
-<<<<<<< HEAD
       - name: Set up JDK 17
-        uses: actions/setup-java@9704b39bf258b59bc04b50fa2dd55e9ed76b47a8
-=======
-      - name: Set up JDK 1.8
         uses: actions/setup-java@5896cecc08fd8a1fbdfaf517e29b571164b031f7
->>>>>>> dc8b2f0e
         with:
           distribution: 'temurin'
           java-version: 17
