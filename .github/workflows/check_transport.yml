name: Check Matrix

on:
  pull_request: {}
permissions: read-all
jobs:
  preliminary:
    name: preliminary sanity checks
    runs-on: ubuntu-20.04
    steps:
      - uses: actions/checkout@11bd71901bbe5b1630ceea73d27597364c9af683
        with:
          fetch-depth: 0 #needed by spotless
      - uses: actions/setup-java@8df1039502a15bceb9433410b1a100fbe190c53b
        with:
          distribution: 'temurin'
          java-version: 8
      - name: spotless (license header)
        if: always()
        run: ./gradlew clean spotlessCheck -PspotlessFrom=origin/${{ github.base_ref }}
      - name: api compatibility
        if: always()
        run: ./gradlew clean japicmp
      - name: how to fix
        if: failure()
        # the foreground (38;5) color code 208 is orange. we also have bold, white bg (38;5;0;48;5;255m), white fg on black bg...
        run: |
          echo -e "\n\033[38;5;0;48;5;208m \u001b[1m How to deal with errors in preliminary job: \u001b[0m\033[0m"
          echo "(Have a look at the steps above to see what failed exactly)"
          echo -e "\n - \u001b[1mSpotless (license headers)\u001b[0m failures on touched java files \033[38;5;255;48;5;0m\u001b[1mcan be automatically fixed by running\u001b[0m:"
          echo -e "   \033[38;5;0;48;5;255m ./gradlew spotlessApply \033[0m"
          echo -e "\n - \u001b[1mAPI Compatibility\u001b[0m failures should be considered carefully and \033[38;5;255;48;5;0m\u001b[1mdiscussed with maintainers in the PR\u001b[0m"
          echo "   If there are failures, the detail should be available in the step's log:"
          echo -e "   Look for the \033[38;5;0;48;5;255m API compatibility failures \033[0m block(s)."
          echo "   Alternatively, locally run the following command to get access to the full report:"
          echo -e "   \033[38;5;0;48;5;255m ./gradlew japicmp \033[0m"
          echo ""
          exit -1

  build:
    needs: preliminary
    runs-on: ${{ matrix.os }}
    strategy:
      fail-fast: false
      matrix:
        os: [ubuntu-20.04, macos-13, windows-2019]
        transport: [native, nio]
        exclude:
          # excludes native on Windows (there's none)
          - os: windows-2019
            transport: native
    steps:
      - uses: actions/checkout@11bd71901bbe5b1630ceea73d27597364c9af683
<<<<<<< HEAD
      - uses: gradle/actions/wrapper-validation@d156388eb19639ec20ade50009f3d199ce1e2808
      - name: Set up JDK 17
        uses: actions/setup-java@8df1039502a15bceb9433410b1a100fbe190c53b
        with:
            distribution: 'temurin'
            java-version: '17'
=======
      - uses: gradle/actions/wrapper-validation@473878a77f1b98e2b5ac4af93489d1656a80a5ed
>>>>>>> b68a0c48
      - name: Set up JDK 1.8
        uses: actions/setup-java@8df1039502a15bceb9433410b1a100fbe190c53b
        with:
          distribution: 'temurin'
          java-version: '8'
      - name: Build and test with Java 8
        run: ./gradlew clean check -x :reactor-netty-core:java17Test --no-daemon -x spotlessCheck -PforceTransport=${{ matrix.transport }}
      - name: Build and test UDS with NIO on Java 17
        if: ${{ ! startsWith(matrix.os, 'windows') }}
        run: ./gradlew reactor-netty-http:test --tests reactor.netty.http.server.HttpServerTests.testHttpServerWithDomainSockets_HTTP11 -PtestToolchain=17 --no-daemon -x spotlessCheck -PforceTransport=nio<|MERGE_RESOLUTION|>--- conflicted
+++ resolved
@@ -51,16 +51,12 @@
             transport: native
     steps:
       - uses: actions/checkout@11bd71901bbe5b1630ceea73d27597364c9af683
-<<<<<<< HEAD
-      - uses: gradle/actions/wrapper-validation@d156388eb19639ec20ade50009f3d199ce1e2808
+      - uses: gradle/actions/wrapper-validation@473878a77f1b98e2b5ac4af93489d1656a80a5ed
       - name: Set up JDK 17
         uses: actions/setup-java@8df1039502a15bceb9433410b1a100fbe190c53b
         with:
             distribution: 'temurin'
             java-version: '17'
-=======
-      - uses: gradle/actions/wrapper-validation@473878a77f1b98e2b5ac4af93489d1656a80a5ed
->>>>>>> b68a0c48
       - name: Set up JDK 1.8
         uses: actions/setup-java@8df1039502a15bceb9433410b1a100fbe190c53b
         with:
