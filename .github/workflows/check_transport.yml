--- conflicted
+++ resolved
@@ -54,7 +54,6 @@
             transport: native
     steps:
       - uses: actions/checkout@b4ffde65f46336ab88eb53be808477a3936bae11
-<<<<<<< HEAD
         with:
           path: reactor-netty
           fetch-depth: 0 #needed by spotless
@@ -74,12 +73,8 @@
         with:
             repository: netty-contrib/codec-multipart
             path: codec-multipart
-      - uses: gradle/wrapper-validation-action@27152f6fa06a6b8062ef7195c795692e51fc2c81
+      - uses: gradle/wrapper-validation-action@a494d935f4b56874c4a5a87d19af7afcf3a163d0
       - name: Set up JDK 17
-=======
-      - uses: gradle/wrapper-validation-action@a494d935f4b56874c4a5a87d19af7afcf3a163d0
-      - name: Set up JDK 1.8
->>>>>>> 9836ec81
         uses: actions/setup-java@387ac29b308b003ca37ba93a6cab5eb57c8f5f93
         with:
           distribution: 'temurin'
