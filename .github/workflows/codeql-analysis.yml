--- conflicted
+++ resolved
@@ -16,21 +16,13 @@
     branches:
       - main
       - 1.1.x
-<<<<<<< HEAD
-      - 1.0.x
 #      - netty5
-=======
->>>>>>> 2726cb5d
   pull_request:
     # The branches below must be a subset of the branches above
     branches:
       - main
       - 1.1.x
-<<<<<<< HEAD
-      - 1.0.x
 #      - netty5
-=======
->>>>>>> 2726cb5d
   schedule:
     - cron: '0 12 * * 6'
 permissions: read-all
