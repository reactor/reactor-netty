--- conflicted
+++ resolved
@@ -16,21 +16,15 @@
     branches:
       - main
       - 1.1.x
-<<<<<<< HEAD
 #      - netty5
-=======
       - 1.2.x
->>>>>>> f8394494
   pull_request:
     # The branches below must be a subset of the branches above
     branches:
       - main
       - 1.1.x
-<<<<<<< HEAD
 #      - netty5
-=======
       - 1.2.x
->>>>>>> f8394494
   schedule:
     - cron: '0 12 * * 6'
 permissions: read-all
