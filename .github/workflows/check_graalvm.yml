--- conflicted
+++ resolved
@@ -22,11 +22,6 @@
 
     steps:
       - uses: actions/checkout@b4ffde65f46336ab88eb53be808477a3936bae11
-<<<<<<< HEAD
-=======
-      - name: Set up JDK 1.8
-        uses: actions/setup-java@5896cecc08fd8a1fbdfaf517e29b571164b031f7
->>>>>>> dc8b2f0e
         with:
           path: reactor-netty
       - uses: actions/checkout@b4ffde65f46336ab88eb53be808477a3936bae11
