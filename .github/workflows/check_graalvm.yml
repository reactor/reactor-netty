name: GraalVM smoke tests

on:
  pull_request: {}
permissions: read-all
jobs:
  build:

    runs-on: ${{ matrix.os }}
    strategy:
      fail-fast: false
      matrix:
        os: [ubuntu-20.04, macos-11, windows-2022]
        transport: [native, nio]
        exclude:
          # excludes native on Windows (there's none)
          - os: windows-2022
            transport: native
          # macOS - https://github.com/netty/netty/issues/9689
          - os: macos-11
            transport: native

    steps:
<<<<<<< HEAD
      - uses: actions/checkout@b4ffde65f46336ab88eb53be808477a3936bae11
=======
      - uses: actions/checkout@1d96c772d19495a3b5c517cd2bc0cb401ea0529f
      - name: Set up JDK 1.8
        uses: actions/setup-java@99b8673ff64fbf99d8d325f52d9a5bdedb8483e9
>>>>>>> c3a14bf2
        with:
          path: reactor-netty
      - uses: actions/checkout@b4ffde65f46336ab88eb53be808477a3936bae11
        with:
          repository: netty-contrib/socks-proxy
          path: socks-proxy
      - uses: actions/checkout@b4ffde65f46336ab88eb53be808477a3936bae11
        with:
          repository: netty-contrib/codec-multipart
          path: codec-multipart
      - name: Download GraalVM 17
        run: |
          if [ "$RUNNER_OS" == "Linux" ]; then
            download_url="https://github.com/graalvm/graalvm-ce-builds/releases/download/jdk-17.0.9/graalvm-community-jdk-17.0.9_linux-x64_bin.tar.gz"
          elif [ "$RUNNER_OS" == "macOS" ]; then
            download_url="https://github.com/graalvm/graalvm-ce-builds/releases/download/jdk-17.0.9/graalvm-community-jdk-17.0.9_macos-x64_bin.tar.gz"
          else
            download_url="https://github.com/graalvm/graalvm-ce-builds/releases/download/jdk-17.0.9/graalvm-community-jdk-17.0.9_windows-x64_bin.zip"
          fi
          curl -L $download_url --output $RUNNER_TEMP/java_package.tar.gz
        shell: bash
      - name: Set up GraalVM 17
        uses: actions/setup-java@99b8673ff64fbf99d8d325f52d9a5bdedb8483e9
        with:
          distribution: 'jdkfile'
          jdkFile: ${{ runner.temp }}/java_package.tar.gz
          java-version: '17'
      - name: Build socks-proxy
        run: ./mvnw install -DskipTests=true "-Dnetty.version=5.0.0.Alpha6-SNAPSHOT"
        working-directory: ./socks-proxy
      - name: Build codec-multipart
        run: ./mvnw install -DskipTests=true "-Dnetty.version=5.0.0.Alpha6-SNAPSHOT"
        working-directory: ./codec-multipart
      - name: Build with Gradle
        run: ./gradlew :reactor-netty5-graalvm-smoke-tests:nativeTest --no-daemon -PforceTransport=${{ matrix.transport }}
        working-directory: ./reactor-netty<|MERGE_RESOLUTION|>--- conflicted
+++ resolved
@@ -21,13 +21,7 @@
             transport: native
 
     steps:
-<<<<<<< HEAD
-      - uses: actions/checkout@b4ffde65f46336ab88eb53be808477a3936bae11
-=======
       - uses: actions/checkout@1d96c772d19495a3b5c517cd2bc0cb401ea0529f
-      - name: Set up JDK 1.8
-        uses: actions/setup-java@99b8673ff64fbf99d8d325f52d9a5bdedb8483e9
->>>>>>> c3a14bf2
         with:
           path: reactor-netty
       - uses: actions/checkout@b4ffde65f46336ab88eb53be808477a3936bae11
