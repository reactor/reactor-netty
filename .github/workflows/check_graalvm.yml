--- conflicted
+++ resolved
@@ -10,20 +10,15 @@
     strategy:
       fail-fast: false
       matrix:
-<<<<<<< HEAD
-        os: [ubuntu-22.04, macos-13, windows-2022]
+        os: [ubuntu-22.04, macos-14, windows-2022]
         transport: [native, nio, io_uring]
-=======
-        os: [ubuntu-22.04, macos-14, windows-2022]
-        transport: [native, nio]
->>>>>>> 76e208f3
         exclude:
           # excludes native on Windows (there's none)
           - os: windows-2022
             transport: native
           - os: windows-2022
             transport: io_uring
-          - os: macos-13
+          - os: macos-14
             transport: io_uring
 
     steps:
