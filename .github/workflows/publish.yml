name: publish
on:
  push:
    branches: # For branches, better to list them explicitly than regexp include
      - main
      - 1.1.x
<<<<<<< HEAD
      - 1.0.x
#      - netty5
=======
>>>>>>> 2726cb5d
permissions: read-all

env:
  DOCS_BUILD_ARTIFACT: docs-build

jobs:
  # General job notes: we DON'T want to cancel any previous runs, especially in the case of a "back to snapshots" build right after a release push
  # We specify the ubuntu version to minimize the chances we have to deal with a migration during a release
  reactor-netty-core:
    # Notes on reactor-netty-core: this job has no access to secrets, only github token. As a result, all non-core actions are centralized here
    name: reactor-netty-core
    runs-on: ubuntu-20.04
    outputs:
      versionType: ${{ steps.version.outputs.versionType }}
      fullVersion: ${{ steps.version.outputs.fullVersion }}
    steps:
      - uses: actions/checkout@11bd71901bbe5b1630ceea73d27597364c9af683
      - name: setup java
        uses: actions/setup-java@7a6d8a8234af8eb26422e24e3006232cccaa061b
        with:
          distribution: 'temurin'
          java-version: 17
      - name: interpret version
        id: version
        #we only run the qualifyVersionGha task so that no other console printing can hijack this step's output
        #output: versionType, fullVersion
        #fails if versionType is BAD, which interrupts the workflow
        run: ./gradlew qualifyVersionGha
      - name: run reactor-netty-core checks
        id: reactor-netty-core-checks
        run: ./gradlew reactor-netty-core:check
  reactor-netty-http:
    # Notes on reactor-netty-http: this job has no access to secrets, only github token. As a result, all non-core actions are centralized here
    name: reactor-netty-http
    runs-on: ubuntu-20.04
    steps:
      - uses: actions/checkout@11bd71901bbe5b1630ceea73d27597364c9af683
      - name: setup java
        uses: actions/setup-java@7a6d8a8234af8eb26422e24e3006232cccaa061b
        with:
          distribution: 'temurin'
          java-version: '8'
      - name: run reactor-netty-http checks
        id: reactor-netty-http-checks
        run: ./gradlew reactor-netty-http:check
# TODO temporary disable
#  reactor-netty-incubator-quic:
    # Notes on reactor-netty-incubator-quic: this job has no access to secrets, only github token. As a result, all non-core actions are centralized here
#    name: reactor-netty-incubator-quic
#    runs-on: ubuntu-20.04
#    steps:
#      - uses: actions/checkout@11bd71901bbe5b1630ceea73d27597364c9af683
#      - name: setup java
#        uses: actions/setup-java@7a6d8a8234af8eb26422e24e3006232cccaa061b
#        with:
#          distribution: 'temurin'
#          java-version: '8'
#      - name: run reactor-netty-incubator-quic checks
#        id: reactor-netty-incubator-quic-checks
#        run: ./gradlew reactor-netty-incubator-quic:check

  # build antora doc for the current branch, and upload docs/build results to workflow run.
  # Each deploy job can then download it, in order to let the docs-zip be built properly
  # (see reactor-netty/build.gradle which includes docs/build/site and optionally docs/assembly/.../pdf into the target docs.zip)
  build-branch-doc:
    runs-on: ubuntu-20.04
    steps:
      - uses: actions/checkout@11bd71901bbe5b1630ceea73d27597364c9af683
      - name: Set up Ruby for asciidoctor-pdf
        uses: ruby/setup-ruby@28c4deda893d5a96a6b2d958c5b47fc18d65c9d3 # v1
        with:
          ruby-version: 3.3.0
      - name: Install asciidoctor-pdf / rouge
        run: gem install asciidoctor-pdf rouge
      - name: Setup java 17 for antora
        uses: actions/setup-java@7a6d8a8234af8eb26422e24e3006232cccaa061b
        with:
          distribution: 'temurin'
          java-version: '17'
      - name: Build antora doc for the current branch
        run: ./gradlew antora
      - name: Copy the cache to be included in the site
        run: |-
          [ -d docs/build/antora/inject-collector-cache-config-extension/.cache ] && cp -rf docs/build/antora/inject-collector-cache-config-extension/.cache docs/build/site/
      - name: Upload docs/build to current workflow run
        uses: actions/upload-artifact@65c4c4a1ddee5b72f698fdd19549f0f0fb45cf08 # v4
        with:
          name: ${{ env.DOCS_BUILD_ARTIFACT }}
          retention-days: 3
          if-no-files-found: error
          path: docs/build

  #deploy the snapshot artifacts to Artifactory
  deploySnapshot:
    name: deploySnapshot
    runs-on: ubuntu-20.04
    # TODO temporary disable [ reactor-netty-core, reactor-netty-http, reactor-netty-incubator-quic ]
    needs: [ reactor-netty-core, reactor-netty-http, build-branch-doc ]
    if: needs.reactor-netty-core.outputs.versionType == 'SNAPSHOT'
    environment: snapshots
    steps:
      - uses: actions/checkout@11bd71901bbe5b1630ceea73d27597364c9af683
      - uses: actions/setup-java@7a6d8a8234af8eb26422e24e3006232cccaa061b
        with:
          distribution: 'temurin'
          java-version: 17
      - name: download antora docs/build
        uses: actions/download-artifact@fa0a91b85d4f404e444e00e005971372dc801d16 # v4
        with:
            name: ${{ env.DOCS_BUILD_ARTIFACT }}
            path: docs/build
      - name: deploy
        env:
          ORG_GRADLE_PROJECT_artifactory_publish_username: ${{secrets.ARTIFACTORY_SNAPSHOT_USERNAME}}
          ORG_GRADLE_PROJECT_artifactory_publish_password: ${{secrets.ARTIFACTORY_PASSWORD}}
        run: |
          ./gradlew assemble artifactoryPublish -Partifactory_publish_contextUrl=https://repo.spring.io -Partifactory_publish_repoKey=libs-snapshot-local

  #sign the milestone artifacts and deploy them to Artifactory
  deployMilestone:
    name: deployMilestone
    runs-on: ubuntu-20.04
    # TODO temporary disable [ reactor-netty-core, reactor-netty-http, reactor-netty-incubator-quic ]
    needs: [ reactor-netty-core, reactor-netty-http, build-branch-doc ]
    if: needs.reactor-netty-core.outputs.versionType == 'MILESTONE'
    environment: releases
    steps:
      - uses: actions/checkout@11bd71901bbe5b1630ceea73d27597364c9af683
      - uses: actions/setup-java@7a6d8a8234af8eb26422e24e3006232cccaa061b
        with:
          distribution: 'temurin'
          java-version: 17
      - name: download antora docs/build
        uses: actions/download-artifact@fa0a91b85d4f404e444e00e005971372dc801d16 # v4
        with:
            name: ${{ env.DOCS_BUILD_ARTIFACT }}
            path: docs/build
      - name: deploy
        env:
          ORG_GRADLE_PROJECT_artifactory_publish_username: ${{secrets.ARTIFACTORY_USERNAME}}
          ORG_GRADLE_PROJECT_artifactory_publish_password: ${{secrets.ARTIFACTORY_PASSWORD}}
          ORG_GRADLE_PROJECT_signingKey: ${{secrets.SIGNING_KEY}}
          ORG_GRADLE_PROJECT_signingPassword: ${{secrets.SIGNING_PASSPHRASE}}
        run: |
          ./gradlew assemble sign artifactoryPublish -Partifactory_publish_contextUrl=https://repo.spring.io -Partifactory_publish_repoKey=libs-milestone-local

  #sign the release artifacts and deploy them to Artifactory
  deployRelease:
    name: deployRelease
    runs-on: ubuntu-20.04
    # TODO temporary disable [ reactor-netty-core, reactor-netty-http, reactor-netty-incubator-quic ]
    needs: [ reactor-netty-core, reactor-netty-http, build-branch-doc ]
    if: needs.reactor-netty-core.outputs.versionType == 'RELEASE'
    environment: releases
    steps:
      - uses: actions/checkout@11bd71901bbe5b1630ceea73d27597364c9af683
      - uses: actions/setup-java@7a6d8a8234af8eb26422e24e3006232cccaa061b
        with:
          distribution: 'temurin'
          java-version: 17
      - name: download antora docs/build
        uses: actions/download-artifact@fa0a91b85d4f404e444e00e005971372dc801d16 # v4
        with:
            name: ${{ env.DOCS_BUILD_ARTIFACT }}
            path: docs/build
      - name: deploy
        env:
          ORG_GRADLE_PROJECT_artifactory_publish_username: ${{secrets.ARTIFACTORY_USERNAME}}
          ORG_GRADLE_PROJECT_artifactory_publish_password: ${{secrets.ARTIFACTORY_PASSWORD}}
          ORG_GRADLE_PROJECT_signingKey: ${{secrets.SIGNING_KEY}}
          ORG_GRADLE_PROJECT_signingPassword: ${{secrets.SIGNING_PASSPHRASE}}
          ORG_GRADLE_PROJECT_sonatypeUsername: ${{secrets.SONATYPE_USERNAME}}
          ORG_GRADLE_PROJECT_sonatypePassword: ${{secrets.SONATYPE_PASSWORD}}
        run: |
          ./gradlew assemble sign artifactoryPublish -Partifactory_publish_contextUrl=https://repo.spring.io  -Partifactory_publish_repoKey=libs-release-local publishMavenJavaPublicationToSonatypeRepository

  tagMilestone:
    name: Tag milestone
    needs: [ reactor-netty-core, deployMilestone ]
    runs-on: ubuntu-20.04
    permissions:
      contents: write
    steps:
      - uses: actions/checkout@11bd71901bbe5b1630ceea73d27597364c9af683
      - name: tag
        run: |
          git config --local user.name 'reactorbot'
          git config --local user.email '32325210+reactorbot@users.noreply.github.com'
          git tag -m "Release milestone ${{ needs.reactor-netty-core.outputs.fullVersion }}" v${{ needs.reactor-netty-core.outputs.fullVersion }} ${{ github.sha }}
          git push --tags

  tagRelease:
    name: Tag release
    needs: [ reactor-netty-core, deployRelease ]
    runs-on: ubuntu-20.04
    permissions:
      contents: write
    steps:
      - uses: actions/checkout@11bd71901bbe5b1630ceea73d27597364c9af683
      - name: tag
        run: |
          git config --local user.name 'reactorbot'
          git config --local user.email '32325210+reactorbot@users.noreply.github.com'
          git tag -m "Release version ${{ needs.reactor-netty-core.outputs.fullVersion }}" v${{ needs.reactor-netty-core.outputs.fullVersion }} ${{ github.sha }}
          git push --tags

  cleanup:
    needs: [ deploySnapshot, tagRelease, tagMilestone ]
    if: always() && (needs.deploySnapshot.result == 'success' || needs.tagRelease.result == 'success' || needs.tagMilestone.result == 'success')
    runs-on: ubuntu-20.04
    permissions:
        actions: write
    steps:
      - name: delete antora docs-build artifact
        env:
            GITHUB_TOKEN: ${{ secrets.GITHUB_TOKEN }}
        run: |-
          ARTIFACTS_URL="/repos/${GITHUB_REPOSITORY}/actions/runs/${GITHUB_RUN_ID}/artifacts"
          ARTIFACT_ID=$(gh api -H 'Accept: application/vnd.github+json' -H 'X-GitHub-Api-Version: 2022-11-28' $ARTIFACTS_URL | jq -r '.artifacts[] | select(.name == "'$DOCS_BUILD_ARTIFACT'") | .id // ""')
          if [ -n "$ARTIFACT_ID" ]; then
            gh api --method DELETE -H 'Accept: application/vnd.github+json' -H 'X-GitHub-Api-Version: 2022-11-28' /repos/${{github.repository}}/actions/artifacts/$ARTIFACT_ID}
          fi

# For Gradle configuration of signing, see https://docs.gradle.org/current/userguide/signing_plugin.html#sec:in-memory-keys
# publishMavenJavaPublicationToSonatypeRepository only sends to a staging repository<|MERGE_RESOLUTION|>--- conflicted
+++ resolved
@@ -4,11 +4,7 @@
     branches: # For branches, better to list them explicitly than regexp include
       - main
       - 1.1.x
-<<<<<<< HEAD
-      - 1.0.x
 #      - netty5
-=======
->>>>>>> 2726cb5d
 permissions: read-all
 
 env:
