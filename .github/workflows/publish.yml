--- conflicted
+++ resolved
@@ -46,7 +46,6 @@
       - name: run reactor-netty-http checks
         id: reactor-netty-http-checks
         run: ./gradlew reactor-netty-http:check
-<<<<<<< HEAD
 # TODO temporary disable
 #  reactor-netty-incubator-quic:
     # Notes on reactor-netty-incubator-quic: this job has no access to secrets, only github token. As a result, all non-core actions are centralized here
@@ -55,43 +54,13 @@
 #    steps:
 #      - uses: actions/checkout@b4ffde65f46336ab88eb53be808477a3936bae11
 #      - name: setup java
-#        uses: actions/setup-java@5896cecc08fd8a1fbdfaf517e29b571164b031f7
+#        uses: actions/setup-java@99b8673ff64fbf99d8d325f52d9a5bdedb8483e9
 #        with:
 #          distribution: 'temurin'
 #          java-version: '8'
 #      - name: run reactor-netty-incubator-quic checks
 #        id: reactor-netty-incubator-quic-checks
 #        run: ./gradlew reactor-netty-incubator-quic:check
-=======
-  reactor-netty-http-brave:
-    # Notes on reactor-netty-http-brave: this job has no access to secrets, only github token. As a result, all non-core actions are centralized here
-    name: reactor-netty-http-brave
-    runs-on: ubuntu-20.04
-    steps:
-      - uses: actions/checkout@b4ffde65f46336ab88eb53be808477a3936bae11
-      - name: setup java
-        uses: actions/setup-java@99b8673ff64fbf99d8d325f52d9a5bdedb8483e9
-        with:
-          distribution: 'temurin'
-          java-version: '8'
-      - name: run reactor-netty-http-brave checks
-        id: reactor-netty-http-brave-checks
-        run: ./gradlew reactor-netty-http-brave:check
-  reactor-netty-incubator-quic:
-    # Notes on reactor-netty-incubator-quic: this job has no access to secrets, only github token. As a result, all non-core actions are centralized here
-    name: reactor-netty-incubator-quic
-    runs-on: ubuntu-20.04
-    steps:
-      - uses: actions/checkout@b4ffde65f46336ab88eb53be808477a3936bae11
-      - name: setup java
-        uses: actions/setup-java@99b8673ff64fbf99d8d325f52d9a5bdedb8483e9
-        with:
-          distribution: 'temurin'
-          java-version: '8'
-      - name: run reactor-netty-incubator-quic checks
-        id: reactor-netty-incubator-quic-checks
-        run: ./gradlew reactor-netty-incubator-quic:check
->>>>>>> 252b4358
 
   #deploy the snapshot artifacts to Artifactory
   deploySnapshot:
