--- conflicted
+++ resolved
@@ -4,11 +4,8 @@
     branches: # For branches, better to list them explicitly than regexp include
       - main
       - 1.1.x
-<<<<<<< HEAD
 #      - netty5
-=======
       - 1.2.x
->>>>>>> f8394494
 permissions: read-all
 
 env:
