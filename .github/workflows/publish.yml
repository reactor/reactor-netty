name: publish
on:
  push:
    branches: # For branches, better to list them explicitly than regexp include
      - main
#      - netty5
      - 1.2.x
permissions: {}

env:
  DOCS_BUILD_ARTIFACT: docs-build

jobs:
  # General job notes: we DON'T want to cancel any previous runs, especially in the case of a "back to snapshots" build right after a release push
  # We specify the ubuntu version to minimize the chances we have to deal with a migration during a release
  reactor-netty-core:
    # Notes on reactor-netty-core: this job has no access to secrets, only github token. As a result, all non-core actions are centralized here
    name: reactor-netty-core
    runs-on: ubuntu-22.04
    outputs:
      versionType: ${{ steps.version.outputs.versionType }}
      fullVersion: ${{ steps.version.outputs.fullVersion }}
    steps:
      - uses: actions/checkout@08c6903cd8c0fde910a37f88322edcfb5dd907a8
<<<<<<< HEAD
      - name: setup java
        uses: actions/setup-java@c5195efecf7bdfc987ee8bae7a71cb8b11521c00
=======
      - name: Set up JDK 17
        uses: actions/setup-java@dded0888837ed1f317902acf8a20df0ad188d165
        with:
            distribution: 'temurin'
            java-version: '17'
      - name: Set up JDK 1.8
        uses: actions/setup-java@dded0888837ed1f317902acf8a20df0ad188d165
>>>>>>> 2c990c82
        with:
          distribution: 'temurin'
          java-version: 17
      - name: interpret version
        id: version
        #we only run the qualifyVersionGha task so that no other console printing can hijack this step's output
        #output: versionType, fullVersion
        #fails if versionType is BAD, which interrupts the workflow
        run: ./gradlew qualifyVersionGha
      - name: run reactor-netty-core checks
        id: reactor-netty-core-checks
        run: ./gradlew reactor-netty-core:check
  reactor-netty-http:
    # Notes on reactor-netty-http: this job has no access to secrets, only github token. As a result, all non-core actions are centralized here
    name: reactor-netty-http
    runs-on: ubuntu-22.04
    steps:
      - uses: actions/checkout@08c6903cd8c0fde910a37f88322edcfb5dd907a8
      - name: setup java
        uses: actions/setup-java@dded0888837ed1f317902acf8a20df0ad188d165
        with:
          distribution: 'temurin'
          java-version: '8'
      - name: run reactor-netty-http checks
        id: reactor-netty-http-checks
        run: ./gradlew reactor-netty-http:check
<<<<<<< HEAD
# TODO temporary disable
#  reactor-netty-incubator-quic:
    # Notes on reactor-netty-incubator-quic: this job has no access to secrets, only github token. As a result, all non-core actions are centralized here
#    name: reactor-netty-incubator-quic
#    runs-on: ubuntu-22.04
#    steps:
#      - uses: actions/checkout@08c6903cd8c0fde910a37f88322edcfb5dd907a8
#      - name: setup java
#        uses: actions/setup-java@c5195efecf7bdfc987ee8bae7a71cb8b11521c00
#        with:
#          distribution: 'temurin'
#          java-version: '8'
#      - name: run reactor-netty-incubator-quic checks
#        id: reactor-netty-incubator-quic-checks
#        run: ./gradlew reactor-netty-incubator-quic:check
=======
  reactor-netty-http-brave:
    # Notes on reactor-netty-http-brave: this job has no access to secrets, only github token. As a result, all non-core actions are centralized here
    name: reactor-netty-http-brave
    runs-on: ubuntu-22.04
    steps:
      - uses: actions/checkout@08c6903cd8c0fde910a37f88322edcfb5dd907a8
      - name: setup java
        uses: actions/setup-java@dded0888837ed1f317902acf8a20df0ad188d165
        with:
          distribution: 'temurin'
          java-version: '8'
      - name: run reactor-netty-http-brave checks
        id: reactor-netty-http-brave-checks
        run: ./gradlew reactor-netty-http-brave:check
  reactor-netty-quic:
    # Notes on reactor-netty-quic: this job has no access to secrets, only github token. As a result, all non-core actions are centralized here
    name: reactor-netty-quic
    runs-on: ubuntu-22.04
    steps:
      - uses: actions/checkout@08c6903cd8c0fde910a37f88322edcfb5dd907a8
      - name: setup java
        uses: actions/setup-java@dded0888837ed1f317902acf8a20df0ad188d165
        with:
          distribution: 'temurin'
          java-version: '8'
      - name: run reactor-netty-quic checks
        id: reactor-netty-quic-checks
        run: ./gradlew reactor-netty-quic:check
>>>>>>> 2c990c82

  # build antora doc for the current branch, and upload docs/build results to workflow run.
  # Each deploy job can then download it, in order to let the docs-zip be built properly
  # (see reactor-netty/build.gradle which includes docs/build/site and optionally docs/assembly/.../pdf into the target docs.zip)
  build-branch-doc:
    runs-on: ubuntu-22.04
    steps:
      - uses: actions/checkout@08c6903cd8c0fde910a37f88322edcfb5dd907a8
      - name: Set up Ruby for asciidoctor-pdf
        uses: ruby/setup-ruby@efbf473cab83af4468e8606cc33eca9281bb213f # v1
        with:
          ruby-version: 3.3.0
      - name: Install asciidoctor-pdf / rouge
        run: gem install asciidoctor-pdf rouge
      - name: Setup java 17 for antora
        uses: actions/setup-java@dded0888837ed1f317902acf8a20df0ad188d165
        with:
          distribution: 'temurin'
          java-version: '17'
      - name: Build antora doc for the current branch
        run: ./gradlew antora
      - name: Copy the cache to be included in the site
        run: |-
          [ -d docs/build/antora/inject-collector-cache-config-extension/.cache ] && cp -rf docs/build/antora/inject-collector-cache-config-extension/.cache docs/build/site/
      - name: Upload docs/build to current workflow run
        uses: actions/upload-artifact@ea165f8d65b6e75b540449e92b4886f43607fa02 # v4
        with:
          name: ${{ env.DOCS_BUILD_ARTIFACT }}
          retention-days: 3
          if-no-files-found: error
          path: docs/build

  #deploy the snapshot artifacts to Artifactory
  deploySnapshot:
    name: deploySnapshot
    runs-on: ubuntu-22.04
    # TODO temporary disable [ reactor-netty-core, reactor-netty-http, reactor-netty-incubator-quic ]
    needs: [ reactor-netty-core, reactor-netty-http, build-branch-doc ]
    if: needs.reactor-netty-core.outputs.versionType == 'SNAPSHOT'
    environment: snapshots
    steps:
      - uses: actions/checkout@08c6903cd8c0fde910a37f88322edcfb5dd907a8
<<<<<<< HEAD
      - uses: actions/setup-java@c5195efecf7bdfc987ee8bae7a71cb8b11521c00
=======
      - name: Set up JDK 17
        uses: actions/setup-java@dded0888837ed1f317902acf8a20df0ad188d165
        with:
            distribution: 'temurin'
            java-version: '17'
      - name: Set up JDK 1.8
        uses: actions/setup-java@dded0888837ed1f317902acf8a20df0ad188d165
>>>>>>> 2c990c82
        with:
          distribution: 'temurin'
          java-version: 17
      - name: download antora docs/build
        uses: actions/download-artifact@634f93cb2916e3fdff6788551b99b062d0335ce0 # v4
        with:
            name: ${{ env.DOCS_BUILD_ARTIFACT }}
            path: docs/build
      - name: deploy
        env:
          ORG_GRADLE_PROJECT_artifactory_publish_username: ${{secrets.ARTIFACTORY_SNAPSHOT_USERNAME}}
          ORG_GRADLE_PROJECT_artifactory_publish_password: ${{secrets.ARTIFACTORY_PASSWORD}}
        run: |
          ./gradlew assemble artifactoryPublish -Partifactory_publish_contextUrl=https://repo.spring.io -Partifactory_publish_repoKey=libs-snapshot-local

  #sign the milestone artifacts and deploy them to Artifactory
  deployMilestone:
    name: deployMilestone
    runs-on: ubuntu-22.04
    # TODO temporary disable [ reactor-netty-core, reactor-netty-http, reactor-netty-incubator-quic ]
    needs: [ reactor-netty-core, reactor-netty-http, build-branch-doc ]
    if: needs.reactor-netty-core.outputs.versionType == 'MILESTONE'
    environment: releases
    steps:
      - uses: actions/checkout@08c6903cd8c0fde910a37f88322edcfb5dd907a8
<<<<<<< HEAD
      - uses: actions/setup-java@c5195efecf7bdfc987ee8bae7a71cb8b11521c00
=======
      - name: Set up JDK 17
        uses: actions/setup-java@dded0888837ed1f317902acf8a20df0ad188d165
        with:
            distribution: 'temurin'
            java-version: '17'
      - name: Set up JDK 1.8
        uses: actions/setup-java@dded0888837ed1f317902acf8a20df0ad188d165
>>>>>>> 2c990c82
        with:
          distribution: 'temurin'
          java-version: 17
      - name: download antora docs/build
        uses: actions/download-artifact@634f93cb2916e3fdff6788551b99b062d0335ce0 # v4
        with:
            name: ${{ env.DOCS_BUILD_ARTIFACT }}
            path: docs/build
      - name: deploy
        env:
          ORG_GRADLE_PROJECT_artifactory_publish_username: ${{secrets.ARTIFACTORY_USERNAME}}
          ORG_GRADLE_PROJECT_artifactory_publish_password: ${{secrets.ARTIFACTORY_PASSWORD}}
          ORG_GRADLE_PROJECT_signingKey: ${{secrets.SIGNING_KEY}}
          ORG_GRADLE_PROJECT_signingPassword: ${{secrets.SIGNING_PASSPHRASE}}
          ORG_GRADLE_PROJECT_sonatypeUsername: ${{secrets.SONATYPE_USERNAME}}
          ORG_GRADLE_PROJECT_sonatypePassword: ${{secrets.SONATYPE_PASSWORD}}
        run: |
          ./gradlew assemble sign artifactoryPublish -Partifactory_publish_contextUrl=https://repo.spring.io -Partifactory_publish_repoKey=libs-milestone-local publishMavenJavaPublicationToSonatypeRepository
      - name: Stage the milestone
        env:
            ORG_GRADLE_PROJECT_sonatypeUsername: ${{secrets.SONATYPE_USERNAME}}
            ORG_GRADLE_PROJECT_sonatypePassword: ${{secrets.SONATYPE_PASSWORD}}
        run: |
            GRADLE_PUBLISH_MAVEN_AUTHORIZATION=$(echo "${ORG_GRADLE_PROJECT_sonatypeUsername}:${ORG_GRADLE_PROJECT_sonatypePassword}" | base64)
            echo "Searching for opened repository..."
            REPOSITORY_RESPONSE=$(curl -s -X GET \
            -H "Authorization: Bearer ${GRADLE_PUBLISH_MAVEN_AUTHORIZATION}" \
            "https://ossrh-staging-api.central.sonatype.com/manual/search/repositories?state=open")
            REPOSITORY_KEY=$(echo "${REPOSITORY_RESPONSE}" | grep -o '"key":"[^"]*"' | head -1 | cut -d':' -f2 | tr -d '"')
            echo "Triggering uploading..."
            curl -s -X POST \
            -H "Authorization: Bearer ${GRADLE_PUBLISH_MAVEN_AUTHORIZATION}" \
            "https://ossrh-staging-api.central.sonatype.com/manual/upload/repository/${REPOSITORY_KEY}?publishing_type=user_managed"

  #sign the release artifacts and deploy them to Artifactory
  deployRelease:
    name: deployRelease
    runs-on: ubuntu-22.04
    # TODO temporary disable [ reactor-netty-core, reactor-netty-http, reactor-netty-incubator-quic ]
    needs: [ reactor-netty-core, reactor-netty-http, build-branch-doc ]
    if: needs.reactor-netty-core.outputs.versionType == 'RELEASE'
    environment: releases
    steps:
      - uses: actions/checkout@08c6903cd8c0fde910a37f88322edcfb5dd907a8
<<<<<<< HEAD
      - uses: actions/setup-java@c5195efecf7bdfc987ee8bae7a71cb8b11521c00
=======
      - name: Set up JDK 17
        uses: actions/setup-java@dded0888837ed1f317902acf8a20df0ad188d165
        with:
            distribution: 'temurin'
            java-version: '17'
      - name: Set up JDK 1.8
        uses: actions/setup-java@dded0888837ed1f317902acf8a20df0ad188d165
>>>>>>> 2c990c82
        with:
          distribution: 'temurin'
          java-version: 17
      - name: download antora docs/build
        uses: actions/download-artifact@634f93cb2916e3fdff6788551b99b062d0335ce0 # v4
        with:
            name: ${{ env.DOCS_BUILD_ARTIFACT }}
            path: docs/build
      - name: deploy
        env:
          ORG_GRADLE_PROJECT_artifactory_publish_username: ${{secrets.ARTIFACTORY_USERNAME}}
          ORG_GRADLE_PROJECT_artifactory_publish_password: ${{secrets.ARTIFACTORY_PASSWORD}}
          ORG_GRADLE_PROJECT_signingKey: ${{secrets.SIGNING_KEY}}
          ORG_GRADLE_PROJECT_signingPassword: ${{secrets.SIGNING_PASSPHRASE}}
          ORG_GRADLE_PROJECT_sonatypeUsername: ${{secrets.SONATYPE_USERNAME}}
          ORG_GRADLE_PROJECT_sonatypePassword: ${{secrets.SONATYPE_PASSWORD}}
        run: |
          ./gradlew assemble sign artifactoryPublish -Partifactory_publish_contextUrl=https://repo.spring.io  -Partifactory_publish_repoKey=libs-release-local publishMavenJavaPublicationToSonatypeRepository
      - name: Stage the release
        env:
            ORG_GRADLE_PROJECT_sonatypeUsername: ${{secrets.SONATYPE_USERNAME}}
            ORG_GRADLE_PROJECT_sonatypePassword: ${{secrets.SONATYPE_PASSWORD}}
        run: |
            GRADLE_PUBLISH_MAVEN_AUTHORIZATION=$(echo "${ORG_GRADLE_PROJECT_sonatypeUsername}:${ORG_GRADLE_PROJECT_sonatypePassword}" | base64)
            echo "Searching for opened repository..."
            REPOSITORY_RESPONSE=$(curl -s -X GET \
            -H "Authorization: Bearer ${GRADLE_PUBLISH_MAVEN_AUTHORIZATION}" \
            "https://ossrh-staging-api.central.sonatype.com/manual/search/repositories?state=open")
            REPOSITORY_KEY=$(echo "${REPOSITORY_RESPONSE}" | grep -o '"key":"[^"]*"' | head -1 | cut -d':' -f2 | tr -d '"')
            echo "Triggering uploading..."
            curl -s -X POST \
            -H "Authorization: Bearer ${GRADLE_PUBLISH_MAVEN_AUTHORIZATION}" \
            "https://ossrh-staging-api.central.sonatype.com/manual/upload/repository/${REPOSITORY_KEY}?publishing_type=user_managed"

  tagMilestone:
    name: Tag milestone
    needs: [ reactor-netty-core, deployMilestone ]
    runs-on: ubuntu-22.04
    permissions:
      contents: write
    steps:
      - uses: actions/checkout@08c6903cd8c0fde910a37f88322edcfb5dd907a8
      - name: tag
        run: |
          git config --local user.name 'reactorbot'
          git config --local user.email '32325210+reactorbot@users.noreply.github.com'
          git tag -m "Release milestone ${{ needs.reactor-netty-core.outputs.fullVersion }}" v${{ needs.reactor-netty-core.outputs.fullVersion }} ${{ github.sha }}
          git push --tags

  tagRelease:
    name: Tag release
    needs: [ reactor-netty-core, deployRelease ]
    runs-on: ubuntu-22.04
    permissions:
      contents: write
    steps:
      - uses: actions/checkout@08c6903cd8c0fde910a37f88322edcfb5dd907a8
      - name: tag
        run: |
          git config --local user.name 'reactorbot'
          git config --local user.email '32325210+reactorbot@users.noreply.github.com'
          git tag -m "Release version ${{ needs.reactor-netty-core.outputs.fullVersion }}" v${{ needs.reactor-netty-core.outputs.fullVersion }} ${{ github.sha }}
          git push --tags

  cleanup:
    needs: [ deploySnapshot, tagRelease, tagMilestone ]
    if: always() && (needs.deploySnapshot.result == 'success' || needs.tagRelease.result == 'success' || needs.tagMilestone.result == 'success')
    runs-on: ubuntu-22.04
    permissions:
        actions: write
    steps:
      - name: delete antora docs-build artifact
        env:
            GITHUB_TOKEN: ${{ secrets.GITHUB_TOKEN }}
        run: |-
          ARTIFACTS_URL="/repos/${GITHUB_REPOSITORY}/actions/runs/${GITHUB_RUN_ID}/artifacts"
          ARTIFACT_ID=$(gh api -H 'Accept: application/vnd.github+json' -H 'X-GitHub-Api-Version: 2022-11-28' $ARTIFACTS_URL | jq -r '.artifacts[] | select(.name == "'$DOCS_BUILD_ARTIFACT'") | .id // ""')
          if [ -n "$ARTIFACT_ID" ]; then
            gh api --method DELETE -H 'Accept: application/vnd.github+json' -H 'X-GitHub-Api-Version: 2022-11-28' /repos/${{github.repository}}/actions/artifacts/$ARTIFACT_ID}
          fi

# For Gradle configuration of signing, see https://docs.gradle.org/current/userguide/signing_plugin.html#sec:in-memory-keys
# publishMavenJavaPublicationToSonatypeRepository only sends to a staging repository<|MERGE_RESOLUTION|>--- conflicted
+++ resolved
@@ -22,18 +22,8 @@
       fullVersion: ${{ steps.version.outputs.fullVersion }}
     steps:
       - uses: actions/checkout@08c6903cd8c0fde910a37f88322edcfb5dd907a8
-<<<<<<< HEAD
       - name: setup java
-        uses: actions/setup-java@c5195efecf7bdfc987ee8bae7a71cb8b11521c00
-=======
-      - name: Set up JDK 17
         uses: actions/setup-java@dded0888837ed1f317902acf8a20df0ad188d165
-        with:
-            distribution: 'temurin'
-            java-version: '17'
-      - name: Set up JDK 1.8
-        uses: actions/setup-java@dded0888837ed1f317902acf8a20df0ad188d165
->>>>>>> 2c990c82
         with:
           distribution: 'temurin'
           java-version: 17
@@ -60,7 +50,6 @@
       - name: run reactor-netty-http checks
         id: reactor-netty-http-checks
         run: ./gradlew reactor-netty-http:check
-<<<<<<< HEAD
 # TODO temporary disable
 #  reactor-netty-incubator-quic:
     # Notes on reactor-netty-incubator-quic: this job has no access to secrets, only github token. As a result, all non-core actions are centralized here
@@ -69,43 +58,13 @@
 #    steps:
 #      - uses: actions/checkout@08c6903cd8c0fde910a37f88322edcfb5dd907a8
 #      - name: setup java
-#        uses: actions/setup-java@c5195efecf7bdfc987ee8bae7a71cb8b11521c00
+#        uses: actions/setup-java@dded0888837ed1f317902acf8a20df0ad188d165
 #        with:
 #          distribution: 'temurin'
 #          java-version: '8'
 #      - name: run reactor-netty-incubator-quic checks
 #        id: reactor-netty-incubator-quic-checks
 #        run: ./gradlew reactor-netty-incubator-quic:check
-=======
-  reactor-netty-http-brave:
-    # Notes on reactor-netty-http-brave: this job has no access to secrets, only github token. As a result, all non-core actions are centralized here
-    name: reactor-netty-http-brave
-    runs-on: ubuntu-22.04
-    steps:
-      - uses: actions/checkout@08c6903cd8c0fde910a37f88322edcfb5dd907a8
-      - name: setup java
-        uses: actions/setup-java@dded0888837ed1f317902acf8a20df0ad188d165
-        with:
-          distribution: 'temurin'
-          java-version: '8'
-      - name: run reactor-netty-http-brave checks
-        id: reactor-netty-http-brave-checks
-        run: ./gradlew reactor-netty-http-brave:check
-  reactor-netty-quic:
-    # Notes on reactor-netty-quic: this job has no access to secrets, only github token. As a result, all non-core actions are centralized here
-    name: reactor-netty-quic
-    runs-on: ubuntu-22.04
-    steps:
-      - uses: actions/checkout@08c6903cd8c0fde910a37f88322edcfb5dd907a8
-      - name: setup java
-        uses: actions/setup-java@dded0888837ed1f317902acf8a20df0ad188d165
-        with:
-          distribution: 'temurin'
-          java-version: '8'
-      - name: run reactor-netty-quic checks
-        id: reactor-netty-quic-checks
-        run: ./gradlew reactor-netty-quic:check
->>>>>>> 2c990c82
 
   # build antora doc for the current branch, and upload docs/build results to workflow run.
   # Each deploy job can then download it, in order to let the docs-zip be built properly
@@ -148,17 +107,7 @@
     environment: snapshots
     steps:
       - uses: actions/checkout@08c6903cd8c0fde910a37f88322edcfb5dd907a8
-<<<<<<< HEAD
-      - uses: actions/setup-java@c5195efecf7bdfc987ee8bae7a71cb8b11521c00
-=======
-      - name: Set up JDK 17
-        uses: actions/setup-java@dded0888837ed1f317902acf8a20df0ad188d165
-        with:
-            distribution: 'temurin'
-            java-version: '17'
-      - name: Set up JDK 1.8
-        uses: actions/setup-java@dded0888837ed1f317902acf8a20df0ad188d165
->>>>>>> 2c990c82
+      - uses: actions/setup-java@dded0888837ed1f317902acf8a20df0ad188d165
         with:
           distribution: 'temurin'
           java-version: 17
@@ -184,17 +133,7 @@
     environment: releases
     steps:
       - uses: actions/checkout@08c6903cd8c0fde910a37f88322edcfb5dd907a8
-<<<<<<< HEAD
-      - uses: actions/setup-java@c5195efecf7bdfc987ee8bae7a71cb8b11521c00
-=======
-      - name: Set up JDK 17
-        uses: actions/setup-java@dded0888837ed1f317902acf8a20df0ad188d165
-        with:
-            distribution: 'temurin'
-            java-version: '17'
-      - name: Set up JDK 1.8
-        uses: actions/setup-java@dded0888837ed1f317902acf8a20df0ad188d165
->>>>>>> 2c990c82
+      - uses: actions/setup-java@dded0888837ed1f317902acf8a20df0ad188d165
         with:
           distribution: 'temurin'
           java-version: 17
@@ -239,17 +178,7 @@
     environment: releases
     steps:
       - uses: actions/checkout@08c6903cd8c0fde910a37f88322edcfb5dd907a8
-<<<<<<< HEAD
-      - uses: actions/setup-java@c5195efecf7bdfc987ee8bae7a71cb8b11521c00
-=======
-      - name: Set up JDK 17
-        uses: actions/setup-java@dded0888837ed1f317902acf8a20df0ad188d165
-        with:
-            distribution: 'temurin'
-            java-version: '17'
-      - name: Set up JDK 1.8
-        uses: actions/setup-java@dded0888837ed1f317902acf8a20df0ad188d165
->>>>>>> 2c990c82
+      - uses: actions/setup-java@dded0888837ed1f317902acf8a20df0ad188d165
         with:
           distribution: 'temurin'
           java-version: 17
