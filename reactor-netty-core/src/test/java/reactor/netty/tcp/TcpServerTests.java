--- conflicted
+++ resolved
@@ -1132,11 +1132,8 @@
 	}
 
 	@Test
-<<<<<<< HEAD
+	@Disabled
 	@SuppressWarnings("deprecation")
-=======
-	@Disabled
->>>>>>> 013decba
 	void testSniSupport() throws Exception {
 		SelfSignedCertificate defaultCert = new SelfSignedCertificate("default");
 		TcpSslContextSpec defaultTcpSslContextSpec =
