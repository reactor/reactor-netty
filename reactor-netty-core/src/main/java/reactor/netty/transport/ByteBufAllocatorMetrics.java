/*
 * Copyright (c) 2019-2022 VMware, Inc. or its affiliates, All Rights Reserved.
 *
 * Licensed under the Apache License, Version 2.0 (the "License");
 * you may not use this file except in compliance with the License.
 * You may obtain a copy of the License at
 *
 *   https://www.apache.org/licenses/LICENSE-2.0
 *
 * Unless required by applicable law or agreed to in writing, software
 * distributed under the License is distributed on an "AS IS" BASIS,
 * WITHOUT WARRANTIES OR CONDITIONS OF ANY KIND, either express or implied.
 * See the License for the specific language governing permissions and
 * limitations under the License.
 */
package reactor.netty.transport;

import io.micrometer.core.instrument.Gauge;
import io.netty.buffer.ByteBufAllocatorMetric;
import io.netty.buffer.PoolArenaMetric;
import io.netty.buffer.PoolChunkListMetric;
import io.netty.buffer.PoolChunkMetric;
import io.netty.buffer.PooledByteBufAllocatorMetric;
import reactor.netty.internal.util.MapUtils;

import java.util.List;
import java.util.concurrent.ConcurrentHashMap;
import java.util.concurrent.ConcurrentMap;

import static reactor.netty.Metrics.ACTIVE_DIRECT_MEMORY;
import static reactor.netty.Metrics.ACTIVE_HEAP_MEMORY;
import static reactor.netty.Metrics.BYTE_BUF_ALLOCATOR_PREFIX;
import static reactor.netty.Metrics.CHUNK_SIZE;
import static reactor.netty.Metrics.DIRECT_ARENAS;
import static reactor.netty.Metrics.HEAP_ARENAS;
import static reactor.netty.Metrics.ID;
import static reactor.netty.Metrics.NORMAL_CACHE_SIZE;
import static reactor.netty.Metrics.REGISTRY;
import static reactor.netty.Metrics.SMALL_CACHE_SIZE;
import static reactor.netty.Metrics.THREAD_LOCAL_CACHES;
import static reactor.netty.Metrics.TYPE;
import static reactor.netty.Metrics.USED_DIRECT_MEMORY;
import static reactor.netty.Metrics.USED_HEAP_MEMORY;

/**
 * @author Violeta Georgieva
 * @since 0.9
 */
final class ByteBufAllocatorMetrics {
	static final String CHUNK_SIZE_DESCRIPTION = "The chunk size for an arena.";
	static final String DIRECT_ARENAS_DESCRIPTION = "The number of direct arenas.";
	static final String HEAP_ARENAS_DESCRIPTION = "The number of heap arenas.";
	static final String NORMAL_CACHE_SIZE_DESCRIPTION = "The size of the normal cache.";
	static final String SMALL_CACHE_SIZE_DESCRIPTION = "The size of the small cache.";
	static final String THREAD_LOCAL_CACHES_DESCRIPTION = "The number of thread local caches.";
	static final String USED_DIRECT_MEMORY_DESCRIPTION = "The number of the bytes of the direct memory.";
	static final String USED_HEAP_MEMORY_DESCRIPTION = "The number of the bytes of the heap memory.";

	static final ByteBufAllocatorMetrics INSTANCE = new ByteBufAllocatorMetrics();

	final ConcurrentMap<String, ByteBufAllocatorMetric> cache = new ConcurrentHashMap<>();

	private ByteBufAllocatorMetrics() {
	}

	void registerMetrics(String allocType, ByteBufAllocatorMetric metrics) {
		MapUtils.computeIfAbsent(cache, metrics.hashCode() + "", key -> {
			String[] tags = new String[] {ID, key, TYPE, allocType};

			Gauge.builder(BYTE_BUF_ALLOCATOR_PREFIX + USED_HEAP_MEMORY, metrics, ByteBufAllocatorMetric::usedHeapMemory)
<<<<<<< HEAD
			     .description("The number of bytes committed to heap buffer allocator.")
=======
			     .description(USED_HEAP_MEMORY_DESCRIPTION)
>>>>>>> 97f4b9e0
			     .tags(tags)
			     .register(REGISTRY);

			Gauge.builder(BYTE_BUF_ALLOCATOR_PREFIX + USED_DIRECT_MEMORY, metrics, ByteBufAllocatorMetric::usedDirectMemory)
<<<<<<< HEAD
			     .description("The number of bytes committed to direct buffer allocator.")
=======
			     .description(USED_DIRECT_MEMORY_DESCRIPTION)
>>>>>>> 97f4b9e0
			     .tags(tags)
			     .register(REGISTRY);

			if (metrics instanceof PooledByteBufAllocatorMetric) {
				PooledByteBufAllocatorMetric pooledMetrics = (PooledByteBufAllocatorMetric) metrics;

				Gauge.builder(BYTE_BUF_ALLOCATOR_PREFIX + HEAP_ARENAS, pooledMetrics, PooledByteBufAllocatorMetric::numHeapArenas)
				     .description(HEAP_ARENAS_DESCRIPTION)
				     .tags(tags)
				     .register(REGISTRY);

				Gauge.builder(BYTE_BUF_ALLOCATOR_PREFIX + DIRECT_ARENAS, pooledMetrics, PooledByteBufAllocatorMetric::numDirectArenas)
				     .description(DIRECT_ARENAS_DESCRIPTION)
				     .tags(tags)
				     .register(REGISTRY);

				Gauge.builder(BYTE_BUF_ALLOCATOR_PREFIX + THREAD_LOCAL_CACHES, pooledMetrics, PooledByteBufAllocatorMetric::numThreadLocalCaches)
				     .description(THREAD_LOCAL_CACHES_DESCRIPTION)
				     .tags(tags)
				     .register(REGISTRY);

				Gauge.builder(BYTE_BUF_ALLOCATOR_PREFIX + SMALL_CACHE_SIZE, pooledMetrics, PooledByteBufAllocatorMetric::smallCacheSize)
				     .description(SMALL_CACHE_SIZE_DESCRIPTION)
				     .tags(tags)
				     .register(REGISTRY);

				Gauge.builder(BYTE_BUF_ALLOCATOR_PREFIX + NORMAL_CACHE_SIZE, pooledMetrics, PooledByteBufAllocatorMetric::normalCacheSize)
				     .description(NORMAL_CACHE_SIZE_DESCRIPTION)
				     .tags(tags)
				     .register(REGISTRY);

				Gauge.builder(BYTE_BUF_ALLOCATOR_PREFIX + CHUNK_SIZE, pooledMetrics, PooledByteBufAllocatorMetric::chunkSize)
				     .description(CHUNK_SIZE_DESCRIPTION)
				     .tags(tags)
				     .register(REGISTRY);

				Gauge.builder(BYTE_BUF_ALLOCATOR_PREFIX + ACTIVE_HEAP_MEMORY, pooledMetrics.heapArenas(), this::activeMemory)
						.description("The actual bytes consumed by in-use buffers allocated from heap buffer pools.")
						.tags(tags)
						.register(REGISTRY);

				Gauge.builder(BYTE_BUF_ALLOCATOR_PREFIX + ACTIVE_DIRECT_MEMORY, pooledMetrics.directArenas(), this::activeMemory)
						.description("The actual bytes consumed by in-use buffers allocated from direct buffer pools.")
						.tags(tags)
						.register(REGISTRY);
			}

			return metrics;
		});
	}

	/**
	 * Obtains an estimate of bytes actually allocated for in-use buffers.
	 * @param arenas the list of pool arenas from where the buffers are allocated
	 */
	private double activeMemory(List<PoolArenaMetric> arenas) {
		double totalUsed = 0;
		for (PoolArenaMetric arenaMetrics : arenas) {
			for (PoolChunkListMetric arenaMetric : arenaMetrics.chunkLists()) {
				for (PoolChunkMetric chunkMetric : arenaMetric) {
					// chunkMetric.chunkSize() returns maximum of bytes that can be served out of the chunk
					// and chunkMetric.freeBytes() returns the bytes that are not yet allocated by in-use buffers
					totalUsed += chunkMetric.chunkSize() - chunkMetric.freeBytes();
				}
			}
		}
		return totalUsed;
	}
}<|MERGE_RESOLUTION|>--- conflicted
+++ resolved
@@ -53,8 +53,10 @@
 	static final String NORMAL_CACHE_SIZE_DESCRIPTION = "The size of the normal cache.";
 	static final String SMALL_CACHE_SIZE_DESCRIPTION = "The size of the small cache.";
 	static final String THREAD_LOCAL_CACHES_DESCRIPTION = "The number of thread local caches.";
-	static final String USED_DIRECT_MEMORY_DESCRIPTION = "The number of the bytes of the direct memory.";
-	static final String USED_HEAP_MEMORY_DESCRIPTION = "The number of the bytes of the heap memory.";
+	static final String USED_DIRECT_MEMORY_DESCRIPTION = "The number of bytes committed to direct buffer allocator.";
+	static final String USED_HEAP_MEMORY_DESCRIPTION = "The number of bytes committed to heap buffer allocator.";
+        static final String ACTIVE_DIRECT_MEMORY_DESCRIPTION = "The actual bytes consumed by in-use buffers allocated from heap buffer pools.";
+        static final String ACtIVE_HEAP_MEMORY_DESCRIPTION = "The actual bytes consumed by in-use buffers allocated from direct buffer pools.";
 
 	static final ByteBufAllocatorMetrics INSTANCE = new ByteBufAllocatorMetrics();
 
@@ -68,20 +70,12 @@
 			String[] tags = new String[] {ID, key, TYPE, allocType};
 
 			Gauge.builder(BYTE_BUF_ALLOCATOR_PREFIX + USED_HEAP_MEMORY, metrics, ByteBufAllocatorMetric::usedHeapMemory)
-<<<<<<< HEAD
-			     .description("The number of bytes committed to heap buffer allocator.")
-=======
 			     .description(USED_HEAP_MEMORY_DESCRIPTION)
->>>>>>> 97f4b9e0
 			     .tags(tags)
 			     .register(REGISTRY);
 
 			Gauge.builder(BYTE_BUF_ALLOCATOR_PREFIX + USED_DIRECT_MEMORY, metrics, ByteBufAllocatorMetric::usedDirectMemory)
-<<<<<<< HEAD
-			     .description("The number of bytes committed to direct buffer allocator.")
-=======
 			     .description(USED_DIRECT_MEMORY_DESCRIPTION)
->>>>>>> 97f4b9e0
 			     .tags(tags)
 			     .register(REGISTRY);
 
@@ -119,14 +113,14 @@
 				     .register(REGISTRY);
 
 				Gauge.builder(BYTE_BUF_ALLOCATOR_PREFIX + ACTIVE_HEAP_MEMORY, pooledMetrics.heapArenas(), this::activeMemory)
-						.description("The actual bytes consumed by in-use buffers allocated from heap buffer pools.")
-						.tags(tags)
-						.register(REGISTRY);
+				     .description(ACtIVE_HEAP_MEMORY_DESCRIPTION)
+				     .tags(tags)
+				     .register(REGISTRY);
 
 				Gauge.builder(BYTE_BUF_ALLOCATOR_PREFIX + ACTIVE_DIRECT_MEMORY, pooledMetrics.directArenas(), this::activeMemory)
-						.description("The actual bytes consumed by in-use buffers allocated from direct buffer pools.")
-						.tags(tags)
-						.register(REGISTRY);
+				     .description(ACTIVE_DIRECT_MEMORY_DESCRIPTION);
+				     .tags(tags)
+				     .register(REGISTRY);
 			}
 
 			return metrics;
