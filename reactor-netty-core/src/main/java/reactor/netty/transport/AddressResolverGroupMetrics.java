--- conflicted
+++ resolved
@@ -135,26 +135,11 @@
 						Duration.ofNanos(System.nanoTime() - resolveTimeStart),
 						status);
 			}
-<<<<<<< HEAD
 			catch (RuntimeException e) {
-				log.warn("Exception caught while recording metrics.", e);
+				if (log.isWarnEnabled()) {
+					log.warn("Exception caught while recording metrics.", e);
+				}
 				// Allow request-response exchange to continue, unaffected by metrics problem
-=======
-
-			void record(long resolveTimeStart, String status, SocketAddress remoteAddress) {
-				try {
-					recorder.recordResolveAddressTime(
-							remoteAddress,
-							Duration.ofNanos(System.nanoTime() - resolveTimeStart),
-							status);
-				}
-				catch (RuntimeException e) {
-					if (log.isWarnEnabled()) {
-						log.warn("Exception caught while recording metrics.", e);
-					}
-					// Allow request-response exchange to continue, unaffected by metrics problem
-				}
->>>>>>> 9662c6fb
 			}
 		}
 	}
