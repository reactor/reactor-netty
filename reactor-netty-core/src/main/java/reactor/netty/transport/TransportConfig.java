/*
 * Copyright (c) 2020-2022 VMware, Inc. or its affiliates, All Rights Reserved.
 *
 * Licensed under the Apache License, Version 2.0 (the "License");
 * you may not use this file except in compliance with the License.
 * You may obtain a copy of the License at
 *
 *   https://www.apache.org/licenses/LICENSE-2.0
 *
 * Unless required by applicable law or agreed to in writing, software
 * distributed under the License is distributed on an "AS IS" BASIS,
 * WITHOUT WARRANTIES OR CONDITIONS OF ANY KIND, either express or implied.
 * See the License for the specific language governing permissions and
 * limitations under the License.
 */
package reactor.netty.transport;

import java.net.SocketAddress;
import java.util.Collections;
import java.util.HashMap;
import java.util.Map;
import java.util.Objects;
import java.util.function.Supplier;

import io.netty.buffer.ByteBufAllocator;
import io.netty.buffer.PooledByteBufAllocator;
import io.netty.buffer.UnpooledByteBufAllocator;
import io.netty5.channel.Channel;
import io.netty5.channel.ChannelFactory;
import io.netty5.channel.ChannelInitializer;
import io.netty5.channel.ChannelOption;
import io.netty5.channel.ChannelPipeline;
import io.netty5.channel.EventLoopGroup;
import io.netty5.channel.ServerChannel;
import io.netty5.channel.ServerChannelFactory;
import io.netty5.channel.group.ChannelGroup;
import io.netty5.channel.socket.ServerSocketChannel;
import io.netty5.channel.socket.SocketChannel;
import io.netty5.channel.unix.DomainSocketChannel;
import io.netty5.channel.unix.ServerDomainSocketChannel;
import io.netty5.handler.logging.LoggingHandler;
import io.netty5.util.AttributeKey;
import reactor.netty.ChannelPipelineConfigurer;
import reactor.netty.ConnectionObserver;
import reactor.netty.NettyPipeline;
import reactor.netty.channel.ChannelMetricsRecorder;
import reactor.netty.channel.ChannelOperations;
import reactor.netty.internal.util.Metrics;
import reactor.netty.resources.LoopResources;
import reactor.util.Logger;
import reactor.util.Loggers;
import reactor.util.annotation.Nullable;

import static java.util.Objects.requireNonNull;
import static reactor.netty.ReactorNetty.format;

/**
 * A basic configuration holder. The public API is read-only.
 *
 * @author Stephane Maldini
 * @author Violeta Georgieva
 * @since 1.0.0
 */
public abstract class TransportConfig {

	/**
	 * Return the read-only default channel attributes
	 *
	 * @return the read-only default channel attributes
	 */
	public final Map<AttributeKey<?>, ?> attributes() {
		if (attrs.isEmpty()) {
			return Collections.emptyMap();
		}
		return Collections.unmodifiableMap(attrs);
	}

	/**
	 * Return the local {@link SocketAddress} supplier that will be bound or null
	 *
	 * @return the {@link SocketAddress} supplier
	 */
	@Nullable
	public final Supplier<? extends SocketAddress> bindAddress() {
		return this.bindAddress;
	}

	public int channelHash() {
		return Objects.hash(attrs, bindAddress != null ? bindAddress.get() : 0, channelGroup, doOnChannelInit,
				loggingHandler, loopResources, metricsRecorder, observer, options, preferNative);
	}

	/**
	 * Return the configured {@link ChannelGroup} or null
	 *
	 * @return the configured {@link ChannelGroup} or null
	 */
	@Nullable
	public final ChannelGroup channelGroup() {
		return channelGroup;
	}

	/**
	 * Return the {@link ChannelInitializer} that will be used for initializing the channel pipeline
	 *
	 * @param connectionObserver the configured {@link ConnectionObserver}
	 * @param remoteAddress the remote address
	 * @param onServer channel initializer for the server or for the client
	 * @return the {@link ChannelInitializer} that will be used for initializing the channel pipeline
	 */
	public final ChannelInitializer<Channel> channelInitializer(ConnectionObserver connectionObserver,
			@Nullable SocketAddress remoteAddress, boolean onServer) {
		requireNonNull(connectionObserver, "connectionObserver");
		return new TransportChannelInitializer(this, connectionObserver, remoteAddress, onServer);
	}

	/**
	 * Return the associated {@link ChannelOperations.OnSetup}, config implementations might override this
	 *
	 * @return the associated {@link ChannelOperations.OnSetup}
	 */
	public ChannelOperations.OnSetup channelOperationsProvider() {
		return ChannelOperations.OnSetup.empty();
	}

	/**
	 * Return the configured {@link ConnectionObserver} if any or {@link ConnectionObserver#emptyListener()}
	 *
	 * @return the configured {@link ConnectionObserver} if any or {@link ConnectionObserver#emptyListener()}
	 */
	public final ConnectionObserver connectionObserver() {
		return observer;
	}

	/**
	 * Return the configured callback if any or {@link ChannelPipelineConfigurer#emptyConfigurer()}
	 *
	 * @return the configured callback if any or {@link ChannelPipelineConfigurer#emptyConfigurer()}
	 */
	public final ChannelPipelineConfigurer doOnChannelInit() {
		return doOnChannelInit;
	}

	/**
	 * Return {@code true} if prefer native event loop and channel factory (e.g. epoll or kqueue)
	 *
	 * @return {@code true} if prefer native event loop and channel factory (e.g. epoll or kqueue)
	 */
	public final boolean isPreferNative() {
		return this.preferNative;
	}

	/**
	 * Return the configured {@link LoggingHandler} or null
	 *
	 * @return the configured {@link LoggingHandler} or null
	 */
	@Nullable
	public final LoggingHandler loggingHandler() {
		return loggingHandler;
	}

	/**
	 * Return the configured {@link LoopResources} or the default
	 *
	 * @return the configured  {@link LoopResources} or the default
	 */
	public final LoopResources loopResources() {
		return loopResources != null ? loopResources : defaultLoopResources();
	}

	/**
	 * Return the configured metrics recorder {@link ChannelMetricsRecorder} or null
	 *
	 * @return the configured metrics recorder {@link ChannelMetricsRecorder} or null
	 */
	@Nullable
	public final Supplier<? extends ChannelMetricsRecorder> metricsRecorder() {
		return this.metricsRecorder != null ? () -> this.metricsRecorder : null;
	}

	/**
	 * Return the read-only {@link ChannelOption} map
	 *
	 * @return the read-only {@link ChannelOption} map
	 */
	public final Map<ChannelOption<?>, ?> options() {
		if (options.isEmpty()) {
			return Collections.emptyMap();
		}
		return Collections.unmodifiableMap(options);
	}


	// Protected/Package private write API

	Map<AttributeKey<?>, ?>                    attrs;
	Supplier<? extends SocketAddress>          bindAddress;
	ChannelGroup                               channelGroup;
	ChannelPipelineConfigurer                  doOnChannelInit;
	LoggingHandler                             loggingHandler;
	LoopResources                              loopResources;
	ChannelMetricsRecorder                     metricsRecorder;
	ConnectionObserver                         observer;
	Map<ChannelOption<?>, ?>                   options;
	boolean                                    preferNative;

	/**
	 * Default TransportConfig with options
	 */
	protected TransportConfig(Map<ChannelOption<?>, ?> options) {
		this.attrs = Collections.emptyMap();
		this.doOnChannelInit = ChannelPipelineConfigurer.emptyConfigurer();
		this.observer = ConnectionObserver.emptyListener();
		this.options = requireNonNull(options, "options");
		this.preferNative = LoopResources.DEFAULT_NATIVE;
	}

	/**
	 * Default TransportConfig with options
	 */
	protected TransportConfig(Map<ChannelOption<?>, ?> options, Supplier<? extends SocketAddress> bindAddress) {
		this.attrs = Collections.emptyMap();
		this.bindAddress = requireNonNull(bindAddress, "bindAddress");
		this.doOnChannelInit = ChannelPipelineConfigurer.emptyConfigurer();
		this.observer = ConnectionObserver.emptyListener();
		this.options = requireNonNull(options, "options");
		this.preferNative = LoopResources.DEFAULT_NATIVE;
	}

	/**
	 * Create TransportConfig from an existing one
	 */
	protected TransportConfig(TransportConfig parent) {
		this.attrs = parent.attrs;
		this.bindAddress = parent.bindAddress;
		this.channelGroup = parent.channelGroup;
		this.doOnChannelInit = parent.doOnChannelInit;
		this.loggingHandler = parent.loggingHandler;
		this.loopResources = parent.loopResources;
		this.metricsRecorder = parent.metricsRecorder;
		this.observer = parent.observer;
		this.options = parent.options;
		this.preferNative = parent.preferNative;
	}

	/**
	 * Return the channel type this configuration is associated with, it can be one of the following:
	 * <ul>
	 *   <li>{@link io.netty5.channel.socket.SocketChannel}</li>
	 *   <li>{@link io.netty5.channel.unix.DomainSocketChannel}</li>
	 *   <li>{@link io.netty5.channel.socket.DatagramChannel}</li>
	 *   <li>{@link io.netty5.channel.unix.DomainDatagramChannel}</li>
	 * </ul>
	 *
	 * @param isDomainSocket true if {@link io.netty5.channel.unix.DomainSocketChannel} or
	 * {@link io.netty5.channel.unix.DomainDatagramChannel} is needed, false otherwise
	 * @return the channel type this configuration is associated with
	 */
	protected Class<? extends Channel> channelType(boolean isDomainSocket) {
		return isDomainSocket ? DomainSocketChannel.class : SocketChannel.class;
	}

	/**
	 * Return the {@link ChannelFactory} which is used to create {@link Channel} instances.
	 *
	 * @param isDomainSocket true if {@link io.netty5.channel.unix.DomainSocketChannel} or
	 * {@link io.netty5.channel.unix.DomainDatagramChannel} is needed, false otherwise
	 * @return the {@link ChannelFactory} which is used to create {@link Channel} instances.
	 */
	protected ChannelFactory<? extends Channel> connectionFactory(boolean isDomainSocket) {
		return el -> loopResources().onChannel(channelType(isDomainSocket), el);
	}

	/**
	 * Return the configured default {@link ConnectionObserver}.
	 *
	 * @return the configured default {@link ConnectionObserver}
	 */
	protected abstract ConnectionObserver defaultConnectionObserver();

	/**
	 * Return the default {@link LoggingHandler} to wiretap this transport
	 *
	 * @return the default {@link LoggingHandler} to wiretap this transport
	 */
	protected abstract LoggingHandler defaultLoggingHandler();

	/**
	 * Return the default {@link LoopResources} for this transport
	 *
	 * @return the default {@link LoopResources} for this transport
	 */
	protected abstract LoopResources defaultLoopResources();

	/**
	 * Return the configured metrics recorder.
	 *
	 * @return the configured metrics recorder
	 */
	protected abstract ChannelMetricsRecorder defaultMetricsRecorder();

	/**
	 * Return the default callback if any or {@link ChannelPipelineConfigurer#emptyConfigurer()}
	 *
	 * @return the default callback if any or {@link ChannelPipelineConfigurer#emptyConfigurer()}
	 */
	protected abstract ChannelPipelineConfigurer defaultOnChannelInit();

	/**
	 * Return the configured {@link EventLoopGroup}.
	 *
	 * @return the configured {@link EventLoopGroup}
	 */
	protected abstract EventLoopGroup eventLoopGroup();

	protected void loggingHandler(LoggingHandler loggingHandler) {
		this.loggingHandler = loggingHandler;
	}

	/**
	 * Obtains immediately the {@link ChannelMetricsRecorder} from the provided {@link Supplier}
	 *
	 * @param metricsRecorderSupplier a supplier for the {@link ChannelMetricsRecorder}
	 */
	protected void metricsRecorder(@Nullable Supplier<? extends ChannelMetricsRecorder> metricsRecorderSupplier) {
		this.metricsRecorder = metricsRecorderSupplier != null ? metricsRecorderSupplier.get() : null;
	}

	protected ChannelMetricsRecorder metricsRecorderInternal() {
		return metricsRecorder;
	}

	/**
	 * Return the channel type this configuration is associated with, it can be one of the following:
	 * <ul>
	 *   <li>{@link io.netty5.channel.socket.ServerSocketChannel}</li>
	 *   <li>{@link io.netty5.channel.unix.ServerDomainSocketChannel}</li>
	 * </ul>
	 *
	 * @param isDomainSocket true if {@link io.netty5.channel.unix.ServerDomainSocketChannel} is needed, false otherwise
	 * @return the channel type this configuration is associated with
	 */
	protected Class<? extends ServerChannel> serverChannelType(boolean isDomainSocket) {
		return isDomainSocket ? ServerDomainSocketChannel.class : ServerSocketChannel.class;
	}

	/**
	 * Return the {@link ServerChannelFactory} which is used to create {@link ServerChannel} instances.
	 *
	 * @param isDomainSocket true if {@link io.netty5.channel.unix.ServerDomainSocketChannel} is needed, false otherwise
	 * @return the {@link ServerChannelFactory} which is used to create {@link ServerChannel} instances.
	 */
	protected ServerChannelFactory<? extends ServerChannel> serverConnectionFactory(boolean isDomainSocket) {
		return (el, celg) -> loopResources().onServerChannel(serverChannelType(isDomainSocket), el, celg);
	}

	/**
	 * Add or remove values to a map in an immutable way by returning a new map instance.
	 *
	 * @param parentMap the container map to update
	 * @param key the key to update
	 * @param value the new value or null to remove an existing key
	 * @param <K> key type to add
	 * @param <V> value to add
	 * @return a new instance of the map
	 */
	@SuppressWarnings("unchecked")
	protected static <K, V> Map<K, V> updateMap(Map<K, V> parentMap, Object key, @Nullable Object value) {
		if (parentMap.isEmpty()) {
			return value == null ? parentMap : Collections.singletonMap((K) key, (V) value);
		}
		else {
			Map<K, V> attrs = new HashMap<>(parentMap.size() + 1);
			attrs.putAll(parentMap);
			if (value == null) {
				attrs.remove(key);
			}
			else {
				attrs.put((K) key, (V) value);
			}
			return attrs;
		}
	}

	static final class TransportChannelInitializer extends ChannelInitializer<Channel> {

		final TransportConfig config;
		final ConnectionObserver connectionObserver;
		final boolean onServer;
		final SocketAddress remoteAddress;

		TransportChannelInitializer(TransportConfig config, ConnectionObserver connectionObserver,
				@Nullable SocketAddress remoteAddress, boolean onServer) {
			this.config = config;
			this.connectionObserver = connectionObserver;
			this.onServer = onServer;
			this.remoteAddress = remoteAddress;
		}

		@Override
		@SuppressWarnings("removal")
		protected void initChannel(Channel channel) {
			ChannelPipeline pipeline = channel.pipeline();

			if (config.metricsRecorder != null) {
				ChannelOperations.addMetricsHandler(channel, config.metricsRecorder, remoteAddress, onServer);

				if (Metrics.isInstrumentationAvailable()) {
					try {
						ByteBufAllocator alloc = channel.alloc();
						if (alloc instanceof PooledByteBufAllocator) {
							ByteBufAllocatorMetrics.INSTANCE.registerMetrics("pooled", ((PooledByteBufAllocator) alloc).metric(), alloc);
						}
						else if (alloc instanceof UnpooledByteBufAllocator) {
							ByteBufAllocatorMetrics.INSTANCE.registerMetrics("unpooled", ((UnpooledByteBufAllocator) alloc).metric(), alloc);
						}

						MicrometerEventLoopMeterRegistrar.INSTANCE.registerMetrics(channel.eventLoop());
					}
					catch (RuntimeException e) {
						log.warn("Exception caught while recording metrics.", e);
						// Allow request-response exchange to continue, unaffected by metrics problem
					}
<<<<<<< HEAD

					MicrometerEventLoopMeterRegistrar.INSTANCE.registerMetrics(channel.executor());
=======
>>>>>>> 12544db7
				}
			}

			if (config.loggingHandler != null) {
				pipeline.addFirst(NettyPipeline.LoggingHandler, config.loggingHandler);
			}

			ChannelOperations.addReactiveBridge(channel, config.channelOperationsProvider(), connectionObserver);

			config.defaultOnChannelInit()
			      .then(config.doOnChannelInit)
			      .onChannelInit(connectionObserver, channel, remoteAddress);

			pipeline.remove(this);

			if (log.isDebugEnabled()) {
				log.debug(format(channel, "Initialized pipeline {}"), pipeline.toString());
			}
		}
	}

	static final Logger log = Loggers.getLogger(TransportConfig.class);
}<|MERGE_RESOLUTION|>--- conflicted
+++ resolved
@@ -416,17 +416,12 @@
 							ByteBufAllocatorMetrics.INSTANCE.registerMetrics("unpooled", ((UnpooledByteBufAllocator) alloc).metric(), alloc);
 						}
 
-						MicrometerEventLoopMeterRegistrar.INSTANCE.registerMetrics(channel.eventLoop());
+						MicrometerEventLoopMeterRegistrar.INSTANCE.registerMetrics(channel.executor());
 					}
 					catch (RuntimeException e) {
 						log.warn("Exception caught while recording metrics.", e);
 						// Allow request-response exchange to continue, unaffected by metrics problem
 					}
-<<<<<<< HEAD
-
-					MicrometerEventLoopMeterRegistrar.INSTANCE.registerMetrics(channel.executor());
-=======
->>>>>>> 12544db7
 				}
 			}
 
