--- conflicted
+++ resolved
@@ -507,14 +507,9 @@
 		Publisher<PooledConnection> connectChannel() {
 			return Mono.create(sink -> {
 				PooledConnectionInitializer initializer = new PooledConnectionInitializer(sink);
-<<<<<<< HEAD
-				EventLoop callerEventLoop = sink.currentContext().get(CONTEXT_CALLER_EVENTLOOP);
-				ContextContainer container = ContextContainer.restore(sink.currentContext());
+				EventLoop callerEventLoop = sink.contextView().get(CONTEXT_CALLER_EVENTLOOP);
+				ContextContainer container = ContextContainer.restore(Context.of(sink.contextView()));
 				TransportConnector.connect(config, remoteAddress, resolver, initializer, callerEventLoop, container)
-=======
-				EventLoop callerEventLoop = sink.contextView().get(CONTEXT_CALLER_EVENTLOOP);
-				TransportConnector.connect(config, remoteAddress, resolver, initializer, callerEventLoop)
->>>>>>> 5fb27b21
 				                  .subscribe(initializer);
 			});
 		}
