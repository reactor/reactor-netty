/*
 * Copyright (c) 2018-2022 VMware, Inc. or its affiliates, All Rights Reserved.
 *
 * Licensed under the Apache License, Version 2.0 (the "License");
 * you may not use this file except in compliance with the License.
 * You may obtain a copy of the License at
 *
 *   https://www.apache.org/licenses/LICENSE-2.0
 *
 * Unless required by applicable law or agreed to in writing, software
 * distributed under the License is distributed on an "AS IS" BASIS,
 * WITHOUT WARRANTIES OR CONDITIONS OF ANY KIND, either express or implied.
 * See the License for the specific language governing permissions and
 * limitations under the License.
 */
package reactor.netty.resources;

import io.netty.resolver.AddressResolverGroup;
import reactor.core.Disposable;
import reactor.core.publisher.Mono;
import reactor.core.scheduler.Schedulers;
import reactor.netty.Connection;
import reactor.netty.ConnectionObserver;
import reactor.netty.ReactorNetty;
import reactor.netty.transport.TransportConfig;
import reactor.util.Metrics;
import reactor.util.annotation.Nullable;

import java.net.SocketAddress;
import java.time.Duration;
import java.util.HashMap;
import java.util.Locale;
import java.util.Map;
import java.util.Objects;
import java.util.concurrent.TimeUnit;
import java.util.concurrent.TimeoutException;
import java.util.function.BiFunction;
import java.util.function.Consumer;
import java.util.function.Supplier;

/**
 * A {@link ConnectionProvider} will produce {@link Connection}
 *
 * @author Stephane Maldini
 * @since 0.8
 */
@FunctionalInterface
public interface ConnectionProvider extends Disposable {

	/**
	 * Default max connections. Fallback to
	 * 2 * available number of processors (but with a minimum value of 16)
	 */
	int DEFAULT_POOL_MAX_CONNECTIONS =
			Integer.parseInt(System.getProperty(ReactorNetty.POOL_MAX_CONNECTIONS,
			"" + Math.max(Runtime.getRuntime().availableProcessors(), 8) * 2));

	/**
	 * Default acquisition timeout (milliseconds) before error. If -1 will never wait to
	 * acquire before opening a new
	 * connection in an unbounded fashion. Fallback 45 seconds
	 */
	long DEFAULT_POOL_ACQUIRE_TIMEOUT = Long.parseLong(System.getProperty(
			ReactorNetty.POOL_ACQUIRE_TIMEOUT,
			"" + 45000));

	/**
	 * Default max idle time, fallback - max idle time is not specified.
	 */
	long DEFAULT_POOL_MAX_IDLE_TIME = Long.parseLong(System.getProperty(
			ReactorNetty.POOL_MAX_IDLE_TIME,
			"-1"));

	/**
	 * Default max life time, fallback - max life time is not specified.
	 */
	long DEFAULT_POOL_MAX_LIFE_TIME = Long.parseLong(System.getProperty(
			ReactorNetty.POOL_MAX_LIFE_TIME,
			"-1"));

	/**
	 * The connection selection is first in, first out.
	 */
	String LEASING_STRATEGY_FIFO = "fifo";

	/**
	 * The connection selection is last in, first out.
	 */
	String LEASING_STRATEGY_LIFO = "lifo";

	/**
	 * Default leasing strategy (fifo, lifo), fallback to fifo.
	 * <ul>
	 *     <li>fifo - The connection selection is first in, first out</li>
	 *     <li>lifo - The connection selection is last in, first out</li>
	 * </ul>
	 */
	String DEFAULT_POOL_LEASING_STRATEGY = System.getProperty(ReactorNetty.POOL_LEASING_STRATEGY, LEASING_STRATEGY_FIFO)
					.toLowerCase(Locale.ENGLISH);

	/**
	 * Creates a builder for {@link ConnectionProvider}
	 *
	 * @param name {@link ConnectionProvider} name
	 * @return a new ConnectionProvider builder
	 * @since 0.9.5
	 */
	static Builder builder(String name) {
		return new Builder(name);
	}

	/**
	 * Return a {@link ConnectionProvider} that will always create a new
	 * {@link Connection}.
	 *
	 * @return a {@link ConnectionProvider} that will always create a new
	 * {@link Connection}.
	 */
	static ConnectionProvider newConnection() {
		return NewConnectionProvider.INSTANCE;
	}

	/**
	 * Create a new {@link ConnectionProvider} to cache and reuse a fixed maximum
	 * number of {@link Connection}.
	 * <p>A Fixed {@link ConnectionProvider} will open up to the given max number of
	 * processors observed by this jvm (minimum 4).
	 * Further connections will be pending acquisition until {@link #DEFAULT_POOL_ACQUIRE_TIMEOUT}
	 * and the default pending acquisition max count will be 500.
	 *
	 * @param name the connection pool name
	 *
	 * @return a new {@link ConnectionProvider} to cache and reuse a fixed maximum
	 * number of {@link Connection}
	 * @since 0.9.5
	 */
	static ConnectionProvider create(String name) {
		return builder(name).maxConnections(DEFAULT_POOL_MAX_CONNECTIONS)
		                    .pendingAcquireMaxCount(500)
		                    .pendingAcquireTimeout(Duration.ofMillis(DEFAULT_POOL_ACQUIRE_TIMEOUT))
		                    .build();
	}

	/**
	 * Create a new {@link ConnectionProvider} to cache and reuse a fixed maximum
	 * number of {@link Connection}.
	 * <p>A Fixed {@link ConnectionProvider} will open up to the given max connection value.
	 * Further connections will be pending acquisition until {@link #DEFAULT_POOL_ACQUIRE_TIMEOUT}
	 * and the default pending acquisition max count will be 2 * max connections value.
	 *
	 * @param name the connection pool name
	 * @param maxConnections the maximum number of connections before starting pending
	 * acquisition on existing ones
	 *
	 * @return a new {@link ConnectionProvider} to cache and reuse a fixed maximum
	 * number of {@link Connection}
	 * @since 0.9.5
	 */
	static ConnectionProvider create(String name, int maxConnections) {
		return builder(name).maxConnections(maxConnections)
		                    .pendingAcquireTimeout(Duration.ofMillis(DEFAULT_POOL_ACQUIRE_TIMEOUT))
		                    .build();
	}

	/**
	 * Return an existing or new {@link Connection} on subscribe.
	 *
	 * @param config the transport configuration
	 * @param connectionObserver the {@link ConnectionObserver}
	 * @param remoteAddress the {@link SocketAddress} to connect to
	 * @param resolverGroup the resolver which will resolve the address of the unresolved named address
	 * @return an existing or new {@link Mono} of {@link Connection}
	 */
	Mono<? extends Connection> acquire(TransportConfig config,
			ConnectionObserver connectionObserver,
			@Nullable Supplier<? extends SocketAddress> remoteAddress,
			@Nullable AddressResolverGroup<?> resolverGroup);


	/**
	 * Dispose all connection pools for the specified remote address.
	 * <p>
	 * This method has {@code NOOP} default implementation.
	 * {@link ConnectionProvider} implementations may decide to provide more specific implementation.
	 *
	 * @param remoteAddress the remote address
	 */
	default void disposeWhen(SocketAddress remoteAddress) {
	}

	/**
	 * Dispose this ConnectionProvider.
	 * This method is NOT blocking. It is implemented as fire-and-forget.
	 * Use {@link #disposeLater()} when you need to observe the final
	 * status of the operation, combined with {@link Mono#block()}
	 * if you need to synchronously wait for the underlying resources to be disposed.
	 */
	@Override
	@SuppressWarnings("FunctionalInterfaceMethodChanged")
	default void dispose() {
		//noop default
		disposeLater().subscribe();
	}

	/**
	 * Returns a Mono that triggers the disposal of the ConnectionProvider when subscribed to.
	 * <p>
	 * This method has {@code NOOP} default implementation.
	 * {@link ConnectionProvider} implementations may decide to provide more specific implementation.
	 *
	 * @return a Mono representing the completion of the ConnectionProvider disposal.
	 **/
	default Mono<Void> disposeLater() {
		//noop default
		return Mono.empty();
	}

	/**
	 * Returns the maximum number of connections before starting pending
	 *
	 * @return the maximum number of connections before starting pending
	 */
	default int maxConnections() {
		return -1;
	}

	/**
	 * Returns the maximum number of connections per host before starting pending
	 *
	 * @return the maximum number of connections per host before starting pending
	 */
	@Nullable
	default Map<SocketAddress, Integer> maxConnectionsPerHost() {
		return null;
	}

	/**
	 * Returns a builder to mutate properties of this {@link ConnectionProvider}
	 *
	 * @return a builder to mutate properties of this {@link ConnectionProvider}
	 * @since 1.0.14
	 */
	@Nullable
	default Builder mutate() {
		return null;
	}

	/**
	 * Returns {@link ConnectionProvider} name used for metrics
	 *
	 * @return {@link ConnectionProvider} name used for metrics
	 * @since 1.0.14
	 */
	@Nullable
	default String name() {
		return null;
	}

	interface AllocationStrategy<A extends AllocationStrategy<A>> {

		/**
		 * Returns a deep copy of this instance.
		 *
		 * @return a deep copy of this instance
		 */
		A copy();

		/**
		 * Best-effort peek at the state of the strategy which indicates roughly how many more connections can currently be
		 * allocated. Should be paired with {@link #getPermits(int)} for an atomic permission.
		 *
		 * @return an ESTIMATED count of how many more connections can currently be allocated
		 */
		int estimatePermitCount();

		/**
		 * Try to get the permission to allocate a {@code desired} positive number of new connections. Returns the permissible
		 * number of connections which MUST be created (otherwise the internal live counter of the strategy might be off).
		 * This permissible number might be zero, and it can also be a greater number than {@code desired}.
		 * Once a connection is discarded from the pool, it must update the strategy using {@link #returnPermits(int)}
		 * (which can happen in batches or with value {@literal 1}).
		 *
		 * @param desired the desired number of new connections
		 * @return the actual number of new connections that MUST be created, can be 0 and can be more than {@code desired}
		 */
		int getPermits(int desired);

		/**
		 * Returns the best estimate of the number of permits currently granted, between 0 and {@link Integer#MAX_VALUE}
		 *
		 * @return the best estimate of the number of permits currently granted, between 0 and {@link Integer#MAX_VALUE}
		 */
		int permitGranted();

		/**
		 * Return the minimum number of permits this strategy tries to maintain granted
		 * (reflecting a minimal size for the pool), or {@code 0} for scale-to-zero.
		 *
		 * @return the minimum number of permits this strategy tries to maintain, or {@code 0}
		 */
		int permitMinimum();

		/**
		 * Returns the maximum number of permits this strategy can grant in total, or {@link Integer#MAX_VALUE} for unbounded
		 *
		 * @return the maximum number of permits this strategy can grant in total, or {@link Integer#MAX_VALUE} for unbounded
		 */
		int permitMaximum();

		/**
		 * Update the strategy to indicate that N connections were discarded, potentially leaving space
		 * for N new ones to be allocated. Users MUST ensure that this method isn't called with a value greater than the
		 * number of held permits it has.
		 * <p>
		 * Some strategy MIGHT throw an {@link IllegalArgumentException} if it can be determined the number of returned permits
		 * is not consistent with the strategy's limits and delivered permits.
		 */
		void returnPermits(int returned);
	}

	/**
	 * Build a {@link ConnectionProvider} to cache and reuse a fixed maximum number of
	 * {@link Connection}. Further connections will be pending acquisition depending on
	 * pendingAcquireTime. The maximum number of connections is for the connections in a single
	 * connection pool, where a connection pool corresponds to a concrete remote host.
	 * The configuration can be either global for all connection pools or
	 * be tuned for each individual connection pool, per remote host.
	 * @since 0.9.5
	 */
	final class Builder extends ConnectionPoolSpec<Builder> {

		static final Duration DISPOSE_INACTIVE_POOLS_IN_BACKGROUND_DISABLED = Duration.ZERO;

		String name;
		Duration inactivePoolDisposeInterval = DISPOSE_INACTIVE_POOLS_IN_BACKGROUND_DISABLED;
		Duration poolInactivity;
		Duration disposeTimeout;
		final Map<SocketAddress, ConnectionPoolSpec<?>> confPerRemoteHost = new HashMap<>();

		/**
		 * Returns {@link Builder} new instance with name and default properties for all connection pools.
		 *
		 * @param name {@link ConnectionProvider} name
		 */
		private Builder(String name) {
			super();
			name(name);
		}

		Builder(Builder copy) {
			super(copy);
			this.name = copy.name;
			this.inactivePoolDisposeInterval = copy.inactivePoolDisposeInterval;
			this.poolInactivity = copy.poolInactivity;
			this.disposeTimeout = copy.disposeTimeout;
			copy.confPerRemoteHost.forEach((address, spec) -> this.confPerRemoteHost.put(address, new ConnectionPoolSpec<>(spec)));
			this.acquireTimer = copy.acquireTimer;
		}

		/**
		 * {@link ConnectionProvider} name is used for metrics
		 *
		 * @param name {@link ConnectionProvider} name
		 * @return {@literal this}
		 * @throws NullPointerException if name is null
		 */
		public final Builder name(String name) {
			this.name = Objects.requireNonNull(name, "name");
			return this;
		}

		/**
		 * Set the options to use for configuring {@link ConnectionProvider} background disposal for inactive connection pools.
		 * When this option is enabled, the connection pools are regularly checked whether they are empty and inactive
		 * for a specified time, thus applicable for disposal.
		 * Default to {@link #DISPOSE_INACTIVE_POOLS_IN_BACKGROUND_DISABLED} - the background disposal is disabled.
		 * Providing a {@code disposeInterval} of {@link Duration#ZERO zero} means the background disposal is disabled.
		 *
		 * @param disposeInterval specifies the interval to be used for checking the connection pool inactivity, (resolution: ms)
		 * @param poolInactivity specifies the duration after which an empty pool with
		 * no recorded interactions is considered inactive (resolution: seconds)
		 * @return {@literal this}
		 * @since 1.0.7
		 */
		public final Builder disposeInactivePoolsInBackground(Duration disposeInterval, Duration poolInactivity) {
			this.inactivePoolDisposeInterval = Objects.requireNonNull(disposeInterval, "disposeInterval");
			this.poolInactivity = Objects.requireNonNull(poolInactivity, "poolInactivity");
			return get();
		}

		/**
		 * When {@link ConnectionProvider#dispose()} or {@link ConnectionProvider#disposeLater()} is called,
		 * trigger a {@code graceful shutdown} for the connection pools, with this grace period timeout.
		 * From there on, all calls for acquiring a connection will fail fast with an exception.
		 * However, for the provided {@link Duration}, pending acquires will get a chance to be served.
		 * <p><strong>Note:</strong> The rejection of new acquires and the grace timer start immediately,
		 * irrespective of subscription to the {@link Mono} returned by {@link ConnectionProvider#disposeLater()}.
		 * Subsequent calls return the same {@link Mono}, effectively getting notifications from the first graceful
		 * shutdown call and ignoring subsequently provided timeouts.
		 *
		 * @param timeout the maximum {@link Duration} for graceful shutdown before full shutdown is forced (resolution: ms)
		 * @return {@literal this}
		 * @since 1.0.12
		 */
		public final Builder disposeTimeout(Duration timeout) {
			this.disposeTimeout = Objects.requireNonNull(timeout, "disposeTimeout");
			return get();
		}

		/**
		 * Connection pool configuration for a specific remote host.
		 *
		 * @param remoteHost the remote host
		 * @param spec connection pool configuration for this remote host
		 * @return {@literal this}
		 * @throws NullPointerException if remoteHost or/and spec are null
		 */
		public final Builder forRemoteHost(SocketAddress remoteHost, Consumer<HostSpecificSpec> spec) {
			Objects.requireNonNull(remoteHost, "remoteHost");
			Objects.requireNonNull(spec, "spec");
			HostSpecificSpec builder = new HostSpecificSpec();
			spec.accept(builder);
			this.confPerRemoteHost.put(remoteHost, builder);
			return this;
		}

		/**
		 * Builds new ConnectionProvider
		 *
		 * @return builds new ConnectionProvider
		 */
		public ConnectionProvider build() {
			return new DefaultPooledConnectionProvider(this);
		}
	}

	/**
	 * Configuration for a connection pool.
	 *
	 * @since 0.9.5
	 */
	class ConnectionPoolSpec<SPEC extends ConnectionPoolSpec<SPEC>> implements Supplier<SPEC> {

		static final Duration EVICT_IN_BACKGROUND_DISABLED       = Duration.ZERO;
		static final int PENDING_ACQUIRE_MAX_COUNT_NOT_SPECIFIED = -2;

		/**
		 * Default timer service used for scheduling connection acquisition timers.
		 */
		static final BiFunction<Runnable, Duration, Disposable> DEFAULT_ACQUIRE_TIMER = (task, duration) ->
				Schedulers.parallel().schedule(task, duration.toNanos(), TimeUnit.NANOSECONDS);

		Duration evictionInterval       = EVICT_IN_BACKGROUND_DISABLED;
		int      maxConnections         = DEFAULT_POOL_MAX_CONNECTIONS;
		int      pendingAcquireMaxCount = PENDING_ACQUIRE_MAX_COUNT_NOT_SPECIFIED;
		Duration pendingAcquireTimeout  = Duration.ofMillis(DEFAULT_POOL_ACQUIRE_TIMEOUT);
		Duration maxIdleTime;
		Duration maxLifeTime;
		boolean  metricsEnabled;
		String   leasingStrategy        = DEFAULT_POOL_LEASING_STRATEGY;
		Supplier<? extends ConnectionProvider.MeterRegistrar> registrar;
<<<<<<< HEAD
		BiFunction<Runnable, Duration, Disposable> acquireTimer = DEFAULT_ACQUIRE_TIMER;
=======
		AllocationStrategy<?> allocationStrategy;
>>>>>>> 6530f763

		/**
		 * Returns {@link ConnectionPoolSpec} new instance with default properties.
		 */
		private ConnectionPoolSpec() {
			if (DEFAULT_POOL_MAX_IDLE_TIME > -1) {
				maxIdleTime(Duration.ofMillis(DEFAULT_POOL_MAX_IDLE_TIME));
			}
			if (DEFAULT_POOL_MAX_LIFE_TIME > -1) {
				maxLifeTime(Duration.ofMillis(DEFAULT_POOL_MAX_LIFE_TIME));
			}
		}

		ConnectionPoolSpec(ConnectionPoolSpec<SPEC> copy) {
			this.evictionInterval = copy.evictionInterval;
			this.maxConnections = copy.maxConnections;
			this.pendingAcquireMaxCount = copy.pendingAcquireMaxCount;
			this.pendingAcquireTimeout = copy.pendingAcquireTimeout;
			this.maxIdleTime = copy.maxIdleTime;
			this.maxLifeTime = copy.maxLifeTime;
			this.metricsEnabled = copy.metricsEnabled;
			this.leasingStrategy = copy.leasingStrategy;
			this.registrar = copy.registrar;
<<<<<<< HEAD
			this.acquireTimer = copy.acquireTimer;
=======
			this.allocationStrategy = copy.allocationStrategy;
>>>>>>> 6530f763
		}

		/**
		 * Set the options to use for configuring {@link ConnectionProvider} acquire timeout (resolution: ms).
		 * Default to {@link #DEFAULT_POOL_ACQUIRE_TIMEOUT}.
		 *
		 * @param pendingAcquireTimeout the maximum time after which a pending acquire
		 * must complete or the {@link TimeoutException} will be thrown (resolution: ms)
		 * @return {@literal this}
		 * @throws NullPointerException if pendingAcquireTimeout is null
		 */
		public final SPEC pendingAcquireTimeout(Duration pendingAcquireTimeout) {
			this.pendingAcquireTimeout = Objects.requireNonNull(pendingAcquireTimeout, "pendingAcquireTimeout");
			return get();
		}

		/**
		 * Set the options to use for configuring {@link ConnectionProvider} maximum connections per connection pool.
		 * This is a pre-made allocation strategy where only max connections is specified.
		 * Custom allocation strategies can be provided via {@link #allocationStrategy(AllocationStrategy)}.
		 * Default to {@link #DEFAULT_POOL_MAX_CONNECTIONS}.
		 *
		 * @param maxConnections the maximum number of connections (per connection pool) before start pending
		 * @return {@literal this}
		 * @see #allocationStrategy(AllocationStrategy)
		 * @throws IllegalArgumentException if maxConnections is negative
		 */
		public final SPEC maxConnections(int maxConnections) {
			if (maxConnections <= 0) {
				throw new IllegalArgumentException("Max Connections value must be strictly positive");
			}
			this.maxConnections = maxConnections;
			this.allocationStrategy = null;
			return get();
		}

		/**
		 * Set the options to use for configuring {@link ConnectionProvider} the maximum number of registered
		 * requests for acquire to keep in a pending queue
		 * When invoked with -1 the pending queue will not have upper limit.
		 * Default to {@code 2 * max connections}.
		 *
		 * @param pendingAcquireMaxCount the maximum number of registered requests for acquire to keep
		 * in a pending queue
		 * @return {@literal this}
		 * @throws IllegalArgumentException if pendingAcquireMaxCount is negative
		 */
		public final SPEC pendingAcquireMaxCount(int pendingAcquireMaxCount) {
			if (pendingAcquireMaxCount != -1 && pendingAcquireMaxCount <= 0) {
				throw new IllegalArgumentException("Pending acquire max count must be strictly positive");
			}
			this.pendingAcquireMaxCount = pendingAcquireMaxCount;
			return get();
		}

		/**
		 * Set the options to use for configuring {@link ConnectionProvider} max idle time (resolution: ms).
		 * Default to {@link #DEFAULT_POOL_MAX_IDLE_TIME} if specified otherwise - no max idle time.
		 * <p><strong>Note:</strong> This configuration is not applicable for {@link reactor.netty.tcp.TcpClient}.
		 * A TCP connection is always closed and never returned to the pool.
		 *
		 * @param maxIdleTime the {@link Duration} after which the channel will be closed when idle (resolution: ms)
		 * @return {@literal this}
		 * @throws NullPointerException if maxIdleTime is null
		 */
		public final SPEC maxIdleTime(Duration maxIdleTime) {
			this.maxIdleTime = Objects.requireNonNull(maxIdleTime);
			return get();
		}

		/**
		 * Set the options to use for configuring {@link ConnectionProvider} max life time (resolution: ms).
		 * Default to {@link #DEFAULT_POOL_MAX_LIFE_TIME} if specified otherwise - no max life time.
		 * <p><strong>Note:</strong> This configuration is not applicable for {@link reactor.netty.tcp.TcpClient}.
		 * A TCP connection is always closed and never returned to the pool.
		 *
		 * @param maxLifeTime the {@link Duration} after which the channel will be closed (resolution: ms)
		 * @return {@literal this}
		 * @throws NullPointerException if maxLifeTime is null
		 */
		public final SPEC maxLifeTime(Duration maxLifeTime) {
			this.maxLifeTime = Objects.requireNonNull(maxLifeTime);
			return get();
		}

		/**
		 * Whether to enable metrics to be collected and registered in Micrometer's
		 * {@link io.micrometer.core.instrument.Metrics#globalRegistry globalRegistry}
		 * under the name {@link reactor.netty.Metrics#CONNECTION_PROVIDER_PREFIX}.
		 * Applications can separately register their own
		 * {@link io.micrometer.core.instrument.config.MeterFilter filters} associated with this name.
		 * For example, to put an upper bound on the number of tags produced:
		 * <pre class="code">
		 * MeterFilter filter = ... ;
		 * Metrics.globalRegistry.config().meterFilter(MeterFilter.maximumAllowableTags(CONNECTION_PROVIDER_PREFIX, 100, filter));
		 * </pre>
		 * <p>By default this is not enabled.
		 *
		 * @param metricsEnabled true enables metrics collection; false disables it
		 * @return {@literal this}
		 */
		public final SPEC metrics(boolean metricsEnabled) {
			if (metricsEnabled) {
				if (!Metrics.isInstrumentationAvailable()) {
					throw new UnsupportedOperationException(
							"To enable metrics, you must add the dependency `io.micrometer:micrometer-core`" +
									" to the class path first");
				}
			}
			this.metricsEnabled = metricsEnabled;
			return get();
		}

		/**
		 * Specifies whether the metrics are enabled on the {@link ConnectionProvider}.
		 * All generated metrics are provided to the specified registrar
		 * which is only instantiated if metrics are being enabled.
		 *
		 * @param metricsEnabled true enables metrics collection; false disables it
		 * @param registrar a supplier for the {@link MeterRegistrar}
		 * @return {@literal this}
		 * @since 0.9.11
		 */
		public final SPEC metrics(boolean metricsEnabled, Supplier<? extends ConnectionProvider.MeterRegistrar> registrar) {
			this.metricsEnabled = metricsEnabled;
			this.registrar = Objects.requireNonNull(registrar);
			return get();
		}

		/**
		 * Configure the pool so that if there are idle connections (i.e. pool is under-utilized),
		 * the next acquire operation will get the <b>Most Recently Used</b> connection
		 * (MRU, i.e. the connection that was released last among the current idle connections).
		 * <p><strong>Note:</strong> This configuration is not applicable for {@link reactor.netty.tcp.TcpClient}.
		 * A TCP connection is always closed and never returned to the pool.
		 *
		 * @return {@literal this}
		 */
		public final SPEC lifo() {
			this.leasingStrategy = LEASING_STRATEGY_LIFO;
			return get();
		}

		/**
		 * Configure the pool so that if there are idle connections (i.e. pool is under-utilized),
		 * the next acquire operation will get the <b>Least Recently Used</b> connection
		 * (LRU, i.e. the connection that was released first among the current idle connections).
		 * <p><strong>Note:</strong> This configuration is not applicable for {@link reactor.netty.tcp.TcpClient}.
		 * A TCP connection is always closed and never returned to the pool.
		 *
		 * @return {@literal this}
		 */
		public final SPEC fifo() {
			this.leasingStrategy = LEASING_STRATEGY_FIFO;
			return get();
		}

		/**
		 * Set the options to use for configuring {@link ConnectionProvider} background eviction.
		 * When a background eviction is enabled, the connection pool is regularly checked for connections,
		 * that are applicable for removal.
		 * Default to {@link #EVICT_IN_BACKGROUND_DISABLED} - the background eviction is disabled.
		 * Providing an {@code evictionInterval} of {@link Duration#ZERO zero} means the background eviction is disabled.
		 * <p><strong>Note:</strong> This configuration is not applicable for {@link reactor.netty.tcp.TcpClient}.
		 * A TCP connection is always closed and never returned to the pool.
		 *
		 * @param evictionInterval specifies the interval to be used for checking the connection pool, (resolution: ns)
		 * @return {@literal this}
		 */
		public final SPEC evictInBackground(Duration evictionInterval) {
			this.evictionInterval = Objects.requireNonNull(evictionInterval, "evictionInterval");
			return get();
		}

		/**
<<<<<<< HEAD
		 * Set the function to apply when scheduling pending acquisition timers.
		 * By default, the {@link Schedulers#parallel()} will be used.
		 *
		 * @param acquireTimer the function to apply when scheduling pending acquisition timers
		 * @return {@literal this}
		 * @since 1.0.19
		 */
		public final SPEC acquireTimer(BiFunction<Runnable, Duration, Disposable> acquireTimer) {
			this.acquireTimer = Objects.requireNonNull(acquireTimer, "acquireTimer");
=======
		 * Limits in how many connections can be allocated and managed by the pool are driven by the
		 * provided {@link AllocationStrategy}. This is a customization escape hatch that replaces the last
		 * configured strategy, but most cases should be covered by the {@link #maxConnections()}
		 * pre-made allocation strategy.
		 *
		 * @param allocationStrategy the {@link AllocationStrategy} to use
		 * @return {@literal this}
		 * @see #maxConnections()
		 * @since 1.0.20
		 */
		public final SPEC allocationStrategy(AllocationStrategy<?> allocationStrategy) {
			this.allocationStrategy = Objects.requireNonNull(allocationStrategy, "allocationStrategy");
>>>>>>> 6530f763
			return get();
		}

		@Override
		@SuppressWarnings("unchecked")
		public SPEC get() {
			return (SPEC) this;
		}
	}

	/**
	 * Configuration for a connection pool per remote host.
	 *
	 * @since 0.9.5
	 */
	final class HostSpecificSpec extends ConnectionPoolSpec<HostSpecificSpec> {
	}


	/**
	 * A strategy to register which metrics are collected in a particular connection pool.
	 *
	 * Default implementation of this interface is {@link MicrometerPooledConnectionProviderMeterRegistrar}
	 */
	interface MeterRegistrar {

		void registerMetrics(String poolName, String id, SocketAddress remoteAddress, ConnectionPoolMetrics metrics);

	}
}<|MERGE_RESOLUTION|>--- conflicted
+++ resolved
@@ -459,11 +459,8 @@
 		boolean  metricsEnabled;
 		String   leasingStrategy        = DEFAULT_POOL_LEASING_STRATEGY;
 		Supplier<? extends ConnectionProvider.MeterRegistrar> registrar;
-<<<<<<< HEAD
 		BiFunction<Runnable, Duration, Disposable> acquireTimer = DEFAULT_ACQUIRE_TIMER;
-=======
 		AllocationStrategy<?> allocationStrategy;
->>>>>>> 6530f763
 
 		/**
 		 * Returns {@link ConnectionPoolSpec} new instance with default properties.
@@ -487,11 +484,8 @@
 			this.metricsEnabled = copy.metricsEnabled;
 			this.leasingStrategy = copy.leasingStrategy;
 			this.registrar = copy.registrar;
-<<<<<<< HEAD
 			this.acquireTimer = copy.acquireTimer;
-=======
 			this.allocationStrategy = copy.allocationStrategy;
->>>>>>> 6530f763
 		}
 
 		/**
@@ -667,7 +661,6 @@
 		}
 
 		/**
-<<<<<<< HEAD
 		 * Set the function to apply when scheduling pending acquisition timers.
 		 * By default, the {@link Schedulers#parallel()} will be used.
 		 *
@@ -677,7 +670,10 @@
 		 */
 		public final SPEC acquireTimer(BiFunction<Runnable, Duration, Disposable> acquireTimer) {
 			this.acquireTimer = Objects.requireNonNull(acquireTimer, "acquireTimer");
-=======
+			return get();
+		}
+
+		/**
 		 * Limits in how many connections can be allocated and managed by the pool are driven by the
 		 * provided {@link AllocationStrategy}. This is a customization escape hatch that replaces the last
 		 * configured strategy, but most cases should be covered by the {@link #maxConnections()}
@@ -690,7 +686,6 @@
 		 */
 		public final SPEC allocationStrategy(AllocationStrategy<?> allocationStrategy) {
 			this.allocationStrategy = Objects.requireNonNull(allocationStrategy, "allocationStrategy");
->>>>>>> 6530f763
 			return get();
 		}
 
