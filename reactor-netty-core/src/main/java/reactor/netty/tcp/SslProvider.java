/*
 * Copyright (c) 2017-2022 VMware, Inc. or its affiliates, All Rights Reserved.
 *
 * Licensed under the Apache License, Version 2.0 (the "License");
 * you may not use this file except in compliance with the License.
 * You may obtain a copy of the License at
 *
 *   https://www.apache.org/licenses/LICENSE-2.0
 *
 * Unless required by applicable law or agreed to in writing, software
 * distributed under the License is distributed on an "AS IS" BASIS,
 * WITHOUT WARRANTIES OR CONDITIONS OF ANY KIND, either express or implied.
 * See the License for the specific language governing permissions and
 * limitations under the License.
 */
package reactor.netty.tcp;

import java.net.InetSocketAddress;
import java.net.SocketAddress;
import java.nio.charset.Charset;
import java.time.Duration;
import java.util.Arrays;
import java.util.Collections;
import java.util.HashMap;
import java.util.List;
import java.util.Map;
import java.util.Objects;
import java.util.function.Consumer;
import javax.net.ssl.SNIServerName;
import javax.net.ssl.SSLEngine;
import javax.net.ssl.SSLException;
import javax.net.ssl.SSLParameters;

import io.netty.channel.Channel;
import io.netty.channel.ChannelHandlerContext;
import io.netty.channel.ChannelInboundHandlerAdapter;
import io.netty.channel.ChannelPipeline;
import io.netty.handler.logging.LogLevel;
import io.netty.handler.logging.LoggingHandler;
import io.netty.handler.ssl.ApplicationProtocolConfig;
import io.netty.handler.ssl.ApplicationProtocolNames;
import io.netty.handler.ssl.IdentityCipherSuiteFilter;
import io.netty.handler.ssl.OpenSsl;
import io.netty.handler.ssl.SslContext;
import io.netty.handler.ssl.SslContextBuilder;
import io.netty.handler.ssl.SslHandler;
import io.netty.handler.ssl.SslHandshakeCompletionEvent;
import io.netty.handler.ssl.SupportedCipherSuiteFilter;
import reactor.core.Exceptions;
import reactor.netty.NettyPipeline;
import reactor.netty.ReactorNetty;
<<<<<<< HEAD
import reactor.netty.channel.AbstractChannelMetricsHandler;
import reactor.netty.channel.ChannelMetricsRecorder;
import reactor.netty.channel.ContextAwareChannelMetricsRecorder;
import reactor.netty.channel.MicrometerChannelMetricsHandler;
=======
>>>>>>> f9f1148b
import reactor.netty.transport.logging.AdvancedByteBufFormat;
import reactor.util.Logger;
import reactor.util.Loggers;
import reactor.util.annotation.Nullable;

import static reactor.netty.ReactorNetty.format;

/**
 * SSL Provider
 *
 * @author Violeta Georgieva
 */
public final class SslProvider {

	/**
	 * Creates a builder for {@link SslProvider SslProvider}
	 *
	 * @return a new SslProvider builder
	 */
	public static SslProvider.SslContextSpec builder() {
		return new SslProvider.Build();
	}

	/**
	 * Creates a new {@link SslProvider SslProvider} with a prepending handler
	 * configurator callback to inject default settings to an existing provider
	 * configuration.
	 *
	 * @return a new SslProvider
	 */
	public static SslProvider addHandlerConfigurator(
			SslProvider provider, Consumer<? super SslHandler> handlerConfigurator) {
		Objects.requireNonNull(provider, "provider");
		Objects.requireNonNull(handlerConfigurator, "handlerConfigurator");
		return new SslProvider(provider, handlerConfigurator);
	}

	/**
	 * @deprecated as of 1.0.6. Prefer {@link SslProvider.SslContextSpec#sslContext(ProtocolSslContextSpec)},
	 * where the default configuration is applied before any other custom configuration.
	 * This will be removed in version 1.2.0.
	 */
	@Deprecated
	public static SslProvider updateDefaultConfiguration(SslProvider provider, DefaultConfigurationType type) {
		Objects.requireNonNull(provider, "provider");
		Objects.requireNonNull(type, "type");
		return new SslProvider(provider, type);
	}

	/**
	 * Return the default client ssl provider
	 *
	 * @return default client ssl provider
	 */
	public static SslProvider defaultClientProvider() {
		return TcpClientSecure.DEFAULT_SSL_PROVIDER;
	}

	public interface Builder {

		/**
		 * Set a configurator callback to mutate any property from the provided
		 * {@link SslHandler}
		 *
		 * @param handlerConfigurator A callback given the generated {@link SslHandler}
		 *
		 * @return {@literal this}
		 */
		Builder handlerConfigurator(Consumer<? super SslHandler> handlerConfigurator);

		/**
		 * Set the options to use for configuring SSL handshake timeout. Default to 10000 ms.
		 *
		 * @param handshakeTimeout The timeout {@link Duration}
		 *
		 * @return {@literal this}
		 */
		Builder handshakeTimeout(Duration handshakeTimeout);

		/**
		 * Set the options to use for configuring SSL handshake timeout. Default to 10000 ms.
		 *
		 * @param handshakeTimeoutMillis The timeout in milliseconds
		 *
		 * @return {@literal this}
		 */
		Builder handshakeTimeoutMillis(long handshakeTimeoutMillis);

		/**
		 * Set the options to use for configuring SSL close_notify flush timeout. Default to 3000 ms.
		 *
		 * @param closeNotifyFlushTimeout The timeout {@link Duration}
		 *
		 * @return {@literal this}
		 */
		Builder closeNotifyFlushTimeout(Duration closeNotifyFlushTimeout);

		/**
		 * Set the options to use for configuring SSL close_notify flush timeout. Default to 3000 ms.
		 *
		 * @param closeNotifyFlushTimeoutMillis The timeout in milliseconds
		 *
		 * @return {@literal this}
		 */
		Builder closeNotifyFlushTimeoutMillis(long closeNotifyFlushTimeoutMillis);

		/**
		 * Set the options to use for configuring SSL close_notify read timeout. Default to 0 ms.
		 *
		 * @param closeNotifyReadTimeout The timeout {@link Duration}
		 *
		 * @return {@literal this}
		 */
		Builder closeNotifyReadTimeout(Duration closeNotifyReadTimeout);

		/**
		 * Set the options to use for configuring SSL close_notify read timeout. Default to 0 ms.
		 *
		 * @param closeNotifyReadTimeoutMillis The timeout in milliseconds
		 *
		 * @return {@literal this}
		 */
		Builder closeNotifyReadTimeoutMillis(long closeNotifyReadTimeoutMillis);

		/**
		 * Adds a mapping for the given domain name to an {@link SslProvider} builder.
		 * If a mapping already exists, it will be overridden.
		 * Note: This configuration is applicable only when configuring the server.
		 *
		 * @param domainName the domain name, it may contain wildcard
		 * @param sslProviderBuilder an {@link SslProvider} builder for building the {@link SslProvider}
		 * @return {@literal this}
		 */
		Builder addSniMapping(String domainName, Consumer<? super SslProvider.SslContextSpec> sslProviderBuilder);

		/**
		 * Adds the provided mappings of domain names to {@link SslProvider} builders to the existing mappings.
		 * If a mapping already exists, it will be overridden.
		 * Note: This configuration is applicable only when configuring the server.
		 *
		 * @param confPerDomainName mappings of domain names to {@link SslProvider} builders
		 * @return {@literal this}
		 */
		Builder addSniMappings(Map<String, Consumer<? super SslContextSpec>> confPerDomainName);

		/**
		 * Sets the provided mappings of domain names to {@link SslProvider} builders.
		 * The existing mappings will be removed.
		 * Note: This configuration is applicable only when configuring the server.
		 *
		 * @param confPerDomainName mappings of domain names to {@link SslProvider} builders
		 * @return {@literal this}
		 */
		Builder setSniMappings(Map<String, Consumer<? super SslProvider.SslContextSpec>> confPerDomainName);

		/**
		 * Sets the desired {@link SNIServerName}s.
		 * Note: This configuration is applicable only when configuring the client.
		 *
		 * @param serverNames the desired {@link SNIServerName}s
		 * @return {@literal this}
		 */
		Builder serverNames(SNIServerName... serverNames);

		/**
		 * Builds new SslProvider
		 *
		 * @return builds new SslProvider
		 */
		SslProvider build();
	}

	public interface SslContextSpec {

		/**
		 * SslContext builder that provides, specific for the protocol, default configuration
		 * e.g. {@link DefaultSslContextSpec}, {@link TcpSslContextSpec} etc.
		 * As opposed to {@link #sslContext(SslContextBuilder)}, the default configuration is applied before
		 * any other custom configuration.
		 *
		 * @param spec SslContext builder that provides, specific for the protocol, default configuration
		 * @return {@literal this}
		 * @since 1.0.6
		 */
		Builder sslContext(ProtocolSslContextSpec spec);

		/**
		 * The SslContext to set when configuring SSL
		 *
		 * @param sslContext The context to set when configuring SSL
		 *
		 * @return {@literal this}
		 */
		Builder sslContext(SslContext sslContext);

		/**
		 * The SslContextBuilder for building a new {@link SslContext}. The default configuration is applied after
		 * the custom configuration.
		 *
		 * @return {@literal this}
		 * @deprecated as of 1.0.6. Prefer {@link #sslContext(ProtocolSslContextSpec)}, where the default
		 * configuration is applied before any other custom configuration.
		 * This method will be removed in version 1.2.0.
		 */
		@Deprecated
		DefaultConfigurationSpec sslContext(SslContextBuilder sslCtxBuilder);
	}

	/**
	 * Default configuration that will be applied to the provided
	 * {@link SslContextBuilder}
	 * @deprecated as of 1.0.6. Prefer {@link SslProvider.SslContextSpec#sslContext(ProtocolSslContextSpec)},
	 * where the default configuration is applied before any other custom configuration.
	 * This will be removed in version 1.2.0.
	 */
	@Deprecated
	public enum DefaultConfigurationType {
		/**
		 * There will be no default configuration
		 */
		NONE,
		/**
		 * {@link io.netty.handler.ssl.SslProvider} will be set depending on
		 * <code>OpenSsl.isAvailable()</code>
		 */
		TCP,
		/**
		 * {@link io.netty.handler.ssl.SslProvider} will be set depending on
		 * <code>OpenSsl.isAlpnSupported()</code>,
		 * {@link #HTTP2_CIPHERS},
		 * ALPN support,
		 * HTTP/1.1 and HTTP/2 support
		 */
		H2
	}

	/**
	 * @deprecated as of 1.0.6. Prefer {@link SslProvider.SslContextSpec#sslContext(ProtocolSslContextSpec)},
	 * where the default configuration is applied before any other custom configuration.
	 * This will be removed in version 1.2.0.
	 */
	@Deprecated
	public interface DefaultConfigurationSpec {

		/**
		 * Default configuration type that will be applied to the provided
		 * {@link SslContextBuilder}
		 *
		 * @param type The default configuration type.
		 * @return {@code this}
		 */
		Builder defaultConfiguration(DefaultConfigurationType type);
	}

	/**
	 * SslContext builder that provides, specific for the protocol, default configuration.
	 * The default configuration is applied prior any other custom configuration.
	 *
	 * @since 1.0.6
	 */
	public interface ProtocolSslContextSpec {

		/**
		 * Configures the underlying {@link SslContextBuilder}.
		 *
		 * @param sslCtxBuilder a callback for configuring the underlying {@link SslContextBuilder}
		 * @return {@code this}
		 */
		ProtocolSslContextSpec configure(Consumer<SslContextBuilder> sslCtxBuilder);

		/**
		 * Create a new {@link SslContext} instance with the configured settings.
		 *
		 * @return a new {@link SslContext} instance
		 * @throws SSLException thrown when {@link SslContext} instance cannot be created
		 */
		SslContext sslContext() throws SSLException;
	}

	final SslContext                   sslContext;
	final SslContextBuilder            sslContextBuilder;
	final DefaultConfigurationType     type;
	final long                         handshakeTimeoutMillis;
	final long                         closeNotifyFlushTimeoutMillis;
	final long                         closeNotifyReadTimeoutMillis;
	final Consumer<? super SslHandler> handlerConfigurator;
	final int                          builderHashCode;
	final SniProvider                  sniProvider;

	SslProvider(SslProvider.Build builder) {
		this.sslContextBuilder = builder.sslCtxBuilder;
		this.type = builder.type;
		if (builder.sslContext == null) {
			if (sslContextBuilder != null) {
				if (type != null) {
					updateDefaultConfiguration();
				}
				try {
					this.sslContext = sslContextBuilder.build();
				}
				catch (SSLException e) {
					throw Exceptions.propagate(e);
				}
			}
			else if (builder.protocolSslContextSpec != null) {
				try {
					this.sslContext = builder.protocolSslContextSpec.sslContext();
				}
				catch (SSLException e) {
					throw Exceptions.propagate(e);
				}
			}
			else {
				throw new IllegalArgumentException("Neither SslContextBuilder nor SslContext is specified");
			}
		}
		else {
			this.sslContext = builder.sslContext;
		}
		if (builder.serverNames != null) {
			Consumer<SslHandler> configurator =
					h -> {
						SSLEngine engine = h.engine();
						SSLParameters sslParameters = engine.getSSLParameters();
						sslParameters.setServerNames(builder.serverNames);
						engine.setSSLParameters(sslParameters);
					};
			this.handlerConfigurator = builder.handlerConfigurator == null ? configurator :
					configurator.andThen(builder.handlerConfigurator);
		}
		else {
			this.handlerConfigurator = builder.handlerConfigurator;
		}
		this.handshakeTimeoutMillis = builder.handshakeTimeoutMillis;
		this.closeNotifyFlushTimeoutMillis = builder.closeNotifyFlushTimeoutMillis;
		this.closeNotifyReadTimeoutMillis = builder.closeNotifyReadTimeoutMillis;
		this.builderHashCode = builder.hashCode();
		if (!builder.confPerDomainName.isEmpty()) {
			if (this.type != null) {
				this.sniProvider = updateAllSslProviderConfiguration(builder.confPerDomainName, this, type);
			}
			else {
				this.sniProvider = new SniProvider(builder.confPerDomainName, this);
			}
		}
		else {
			this.sniProvider = null;
		}
	}

	SslProvider(SslProvider from, Consumer<? super SslHandler> handlerConfigurator) {
		this.sslContext = from.sslContext;
		this.sslContextBuilder = from.sslContextBuilder;
		this.type = from.type;
		if (from.handlerConfigurator == null) {
			this.handlerConfigurator = handlerConfigurator;
		}
		else {
			this.handlerConfigurator = h -> {
				handlerConfigurator.accept(h);
				from.handlerConfigurator.accept(h);
			};
		}
		this.handshakeTimeoutMillis = from.handshakeTimeoutMillis;
		this.closeNotifyFlushTimeoutMillis = from.closeNotifyFlushTimeoutMillis;
		this.closeNotifyReadTimeoutMillis = from.closeNotifyReadTimeoutMillis;
		this.builderHashCode = from.builderHashCode;
		this.sniProvider = from.sniProvider;
	}

	SslProvider(SslProvider from, DefaultConfigurationType type) {
		this.sslContextBuilder = from.sslContextBuilder;
		this.type = type;
		if (this.sslContextBuilder != null) {
			updateDefaultConfiguration();
			try {
				this.sslContext = sslContextBuilder.build();
			}
			catch (SSLException e) {
				throw Exceptions.propagate(e);
			}
		}
		else {
			this.sslContext = from.sslContext;
		}
		this.handlerConfigurator = from.handlerConfigurator;
		this.handshakeTimeoutMillis = from.handshakeTimeoutMillis;
		this.closeNotifyFlushTimeoutMillis = from.closeNotifyFlushTimeoutMillis;
		this.closeNotifyReadTimeoutMillis = from.closeNotifyReadTimeoutMillis;
		this.builderHashCode = from.builderHashCode;
		if (from.sniProvider != null) {
			this.sniProvider = updateAllSslProviderConfiguration(from.sniProvider.confPerDomainName, this, type);
		}
		else {
			this.sniProvider = null;
		}
	}

	SniProvider updateAllSslProviderConfiguration(Map<String, SslProvider> confPerDomainName,
			SslProvider defaultSslProvider, SslProvider.DefaultConfigurationType type) {
		Map<String, SslProvider> config = new HashMap<>();
		confPerDomainName.forEach((s, sslProvider) ->
				config.put(s, SslProvider.updateDefaultConfiguration(sslProvider, type)));
		return new SniProvider(config, defaultSslProvider);
	}

	void updateDefaultConfiguration() {
		switch (type) {
			case H2:
				sslContextBuilder.sslProvider(
				                     io.netty.handler.ssl.SslProvider.isAlpnSupported(io.netty.handler.ssl.SslProvider.OPENSSL) ?
				                             io.netty.handler.ssl.SslProvider.OPENSSL :
				                             io.netty.handler.ssl.SslProvider.JDK)
				                 .ciphers(HTTP2_CIPHERS, SupportedCipherSuiteFilter.INSTANCE)
				                 .applicationProtocolConfig(new ApplicationProtocolConfig(
				                     ApplicationProtocolConfig.Protocol.ALPN,
				                     ApplicationProtocolConfig.SelectorFailureBehavior.NO_ADVERTISE,
				                     ApplicationProtocolConfig.SelectedListenerFailureBehavior.ACCEPT,
				                     ApplicationProtocolNames.HTTP_2,
				                     ApplicationProtocolNames.HTTP_1_1));
				break;
			case TCP:
				sslContextBuilder.sslProvider(
				                     OpenSsl.isAvailable() ?
				                             io.netty.handler.ssl.SslProvider.OPENSSL :
				                             io.netty.handler.ssl.SslProvider.JDK)
				                 .ciphers(null, IdentityCipherSuiteFilter.INSTANCE)
				                 .applicationProtocolConfig(null);
				break;
			case NONE:
				break; //no default configuration
		}
	}

	/**
	 * Returns {@code SslContext} instance with configured settings.
	 *
	 * @return {@code SslContext} instance with configured settings.
	 */
	public SslContext getSslContext() {
		return this.sslContext;
	}

	/**
	 * Returns the configured default configuration type.
	 *
	 * @return the configured default configuration type.
	 */
	@Nullable
	public DefaultConfigurationType getDefaultConfigurationType() {
		return this.type;
	}

	public void configure(SslHandler sslHandler) {
		Objects.requireNonNull(sslHandler, "sslHandler");
		sslHandler.setHandshakeTimeoutMillis(handshakeTimeoutMillis);
		sslHandler.setCloseNotifyFlushTimeoutMillis(closeNotifyFlushTimeoutMillis);
		sslHandler.setCloseNotifyReadTimeoutMillis(closeNotifyReadTimeoutMillis);
		if (handlerConfigurator != null) {
			handlerConfigurator.accept(sslHandler);
		}
	}

	public void addSslHandler(Channel channel, @Nullable SocketAddress remoteAddress, boolean sslDebug) {
		addSslHandler(channel, remoteAddress, sslDebug, true);
	}

	public void addSslHandler(Channel channel, @Nullable SocketAddress remoteAddress, boolean sslDebug, boolean enableTracing) {
		Objects.requireNonNull(channel, "channel");
		if (sniProvider != null) {
			sniProvider.addSniHandler(channel, sslDebug, enableTracing);
			return;
		}

		SslHandler sslHandler;

		if (remoteAddress instanceof InetSocketAddress) {
			InetSocketAddress sniInfo = (InetSocketAddress) remoteAddress;
			sslHandler = getSslContext()
					.newHandler(channel.alloc(), sniInfo.getHostString(), sniInfo.getPort());

			if (log.isDebugEnabled()) {
				log.debug(format(channel, "SSL enabled using engine {} and SNI {}"), sslHandler.engine(), sniInfo);
			}
		}
		else {
			sslHandler = getSslContext().newHandler(channel.alloc());

			if (log.isDebugEnabled()) {
				log.debug(format(channel, "SSL enabled using engine {}"), sslHandler.engine());
			}
		}

		configure(sslHandler);

		ChannelPipeline pipeline = channel.pipeline();
		if (pipeline.get(NettyPipeline.ProxyHandler) != null) {
			pipeline.addAfter(NettyPipeline.ProxyHandler, NettyPipeline.SslHandler, sslHandler);
		}
		else if (pipeline.get(NettyPipeline.NonSslRedirectDetector) != null) {
			pipeline.addAfter(NettyPipeline.NonSslRedirectDetector, NettyPipeline.SslHandler, sslHandler);
		}
		else {
			pipeline.addFirst(NettyPipeline.SslHandler, sslHandler);
		}

		addSslReadHandler(pipeline, sslDebug, remoteAddress == null, enableTracing);
	}

	@Override
	public String toString() {
		return "SslProvider {" +
				"type=" + type +
				", handshakeTimeoutMillis=" + handshakeTimeoutMillis +
				", closeNotifyFlushTimeoutMillis=" + closeNotifyFlushTimeoutMillis +
				", closeNotifyReadTimeoutMillis=" + closeNotifyReadTimeoutMillis +
				'}';
	}

	@Override
	public boolean equals(Object o) {
		if (this == o) {
			return true;
		}
		if (o == null || getClass() != o.getClass()) {
			return false;
		}
		SslProvider that = (SslProvider) o;
		return builderHashCode == that.builderHashCode;
	}

	@Override
	public int hashCode() {
		return Objects.hash(builderHashCode);
	}

	static void addSslReadHandler(ChannelPipeline pipeline, boolean sslDebug, boolean onServer, boolean enableTracing) {
		ChannelHandler handler = pipeline.get(NettyPipeline.ChannelMetricsHandler);
		ChannelHandler sslReadHandler = handler instanceof MicrometerChannelMetricsHandler && enableTracing ?
				new MicrometerSslReadHandler(((MicrometerChannelMetricsHandler) handler).recorder(), onServer) :
				new SslReadHandler();
		if (pipeline.get(NettyPipeline.LoggingHandler) != null) {
			pipeline.addAfter(NettyPipeline.LoggingHandler, NettyPipeline.SslReader, sslReadHandler);
			if (sslDebug) {
				pipeline.addBefore(NettyPipeline.SslHandler, NettyPipeline.SslLoggingHandler, LOGGING_HANDLER);
			}
		}
		else {
			pipeline.addAfter(NettyPipeline.SslHandler, NettyPipeline.SslReader, sslReadHandler);
		}
	}

	static final class Build implements SslContextSpec, DefaultConfigurationSpec, Builder {

		/**
		 * Default SSL handshake timeout (milliseconds), fallback to 10 seconds
		 */
		static final long DEFAULT_SSL_HANDSHAKE_TIMEOUT =
				Long.parseLong(System.getProperty(
						ReactorNetty.SSL_HANDSHAKE_TIMEOUT,
						"10000"));

		SslContextBuilder sslCtxBuilder;
		ProtocolSslContextSpec protocolSslContextSpec;
		DefaultConfigurationType type;
		SslContext sslContext;
		Consumer<? super SslHandler> handlerConfigurator;
		long handshakeTimeoutMillis = DEFAULT_SSL_HANDSHAKE_TIMEOUT;
		long closeNotifyFlushTimeoutMillis = 3000L;
		long closeNotifyReadTimeoutMillis;
		List<SNIServerName> serverNames;
		final Map<String, SslProvider> confPerDomainName = new HashMap<>();

		// SslContextSpec

		@Override
		public Builder sslContext(ProtocolSslContextSpec protocolSslContextSpec) {
			this.protocolSslContextSpec = protocolSslContextSpec;
			this.type = DefaultConfigurationType.NONE;
			return this;
		}

		@Override
		public final Builder sslContext(SslContext sslContext) {
			this.sslContext = Objects.requireNonNull(sslContext, "sslContext");
			this.type = DefaultConfigurationType.NONE;
			return this;
		}

		@Override
		public final DefaultConfigurationSpec sslContext(SslContextBuilder sslCtxBuilder) {
			this.sslCtxBuilder = Objects.requireNonNull(sslCtxBuilder, "sslCtxBuilder");
			return this;
		}

		//DefaultConfigurationSpec

		@Override
		public final Builder defaultConfiguration(DefaultConfigurationType type) {
			this.type = Objects.requireNonNull(type, "type");
			return this;
		}

		// Builder

		@Override
		public final Builder handshakeTimeout(Duration handshakeTimeout) {
			Objects.requireNonNull(handshakeTimeout, "handshakeTimeout");
			return handshakeTimeoutMillis(handshakeTimeout.toMillis());
		}

		@Override
		public final Builder handlerConfigurator(Consumer<? super SslHandler> handlerConfigurator) {
			Objects.requireNonNull(handlerConfigurator, "handshakeTimeout");
			this.handlerConfigurator = handlerConfigurator;
			return this;
		}

		@Override
		public final Builder handshakeTimeoutMillis(long handshakeTimeoutMillis) {
			if (handshakeTimeoutMillis < 0L) {
				throw new IllegalArgumentException("ssl handshake timeout must be positive"
						+ " was: " + handshakeTimeoutMillis);
			}
			this.handshakeTimeoutMillis = handshakeTimeoutMillis;
			return this;
		}

		@Override
		public final Builder closeNotifyFlushTimeout(Duration closeNotifyFlushTimeout) {
			Objects.requireNonNull(closeNotifyFlushTimeout, "closeNotifyFlushTimeout");
			return closeNotifyFlushTimeoutMillis(closeNotifyFlushTimeout.toMillis());
		}

		@Override
		public final Builder closeNotifyFlushTimeoutMillis(long closeNotifyFlushTimeoutMillis) {
			if (closeNotifyFlushTimeoutMillis < 0L) {
				throw new IllegalArgumentException("ssl close_notify flush timeout must be positive,"
						+ " was: " + closeNotifyFlushTimeoutMillis);
			}
			this.closeNotifyFlushTimeoutMillis = closeNotifyFlushTimeoutMillis;
			return this;
		}

		@Override
		public final Builder closeNotifyReadTimeout(Duration closeNotifyReadTimeout) {
			Objects.requireNonNull(closeNotifyReadTimeout, "closeNotifyReadTimeout");
			return closeNotifyReadTimeoutMillis(closeNotifyReadTimeout.toMillis());
		}

		@Override
		public final Builder closeNotifyReadTimeoutMillis(long closeNotifyReadTimeoutMillis) {
			if (closeNotifyReadTimeoutMillis < 0L) {
				throw new IllegalArgumentException("ssl close_notify read timeout must be positive,"
						+ " was: " + closeNotifyReadTimeoutMillis);
			}
			this.closeNotifyReadTimeoutMillis = closeNotifyReadTimeoutMillis;
			return this;
		}

		@Override
		public Builder addSniMapping(String domainName, Consumer<? super SslContextSpec> sslProviderBuilder) {
			addInternal(domainName, sslProviderBuilder);
			return this;
		}

		@Override
		public Builder addSniMappings(Map<String, Consumer<? super SslContextSpec>> confPerDomainName) {
			Objects.requireNonNull(confPerDomainName);
			confPerDomainName.forEach(this::addInternal);
			return this;
		}

		@Override
		public Builder setSniMappings(Map<String, Consumer<? super SslContextSpec>> confPerDomainName) {
			Objects.requireNonNull(confPerDomainName);
			this.confPerDomainName.clear();
			confPerDomainName.forEach(this::addInternal);
			return this;
		}

		@Override
		public Builder serverNames(SNIServerName... serverNames) {
			Objects.requireNonNull(serverNames);
			this.serverNames = Arrays.asList(serverNames);
			return this;
		}

		@Override
		public SslProvider build() {
			return new SslProvider(this);
		}

		@Override
		public boolean equals(Object o) {
			if (this == o) {
				return true;
			}
			if (!(o instanceof Build)) {
				return false;
			}
			Build build = (Build) o;
			return handshakeTimeoutMillis == build.handshakeTimeoutMillis &&
					closeNotifyFlushTimeoutMillis == build.closeNotifyFlushTimeoutMillis &&
					closeNotifyReadTimeoutMillis == build.closeNotifyReadTimeoutMillis &&
					Objects.equals(sslCtxBuilder, build.sslCtxBuilder) &&
					type == build.type &&
					Objects.equals(sslContext, build.sslContext) &&
					Objects.equals(handlerConfigurator, build.handlerConfigurator) &&
					Objects.equals(serverNames, build.serverNames) &&
					confPerDomainName.equals(build.confPerDomainName) &&
					Objects.equals(protocolSslContextSpec, build.protocolSslContextSpec);
		}

		@Override
		public int hashCode() {
			return Objects.hash(sslCtxBuilder, type, sslContext, handlerConfigurator,
					handshakeTimeoutMillis, closeNotifyFlushTimeoutMillis, closeNotifyReadTimeoutMillis,
					serverNames, confPerDomainName, protocolSslContextSpec);
		}

		void addInternal(String domainName, Consumer<? super SslProvider.SslContextSpec> sslProviderBuilder) {
			Objects.requireNonNull(domainName, "domainName");
			Objects.requireNonNull(sslProviderBuilder, "sslProviderBuilder");
			SslProvider.SslContextSpec builder = SslProvider.builder();
			sslProviderBuilder.accept(builder);
			confPerDomainName.put(domainName, ((SslProvider.Builder) builder).build());
		}
	}

<<<<<<< HEAD
	static class SslReadHandler extends ChannelInboundHandlerAdapter {

=======
	static final class SslReadHandler extends ChannelInboundHandlerAdapter {
>>>>>>> f9f1148b
		boolean handshakeDone;

		@Override
		public void channelActive(ChannelHandlerContext ctx) {
			ctx.read(); //consume handshake
		}

		@Override
		public void channelReadComplete(ChannelHandlerContext ctx) {
			if (!handshakeDone) {
				ctx.read(); /* continue consuming. */
			}
			ctx.fireChannelReadComplete();
		}

		@Override
		public void userEventTriggered(ChannelHandlerContext ctx, Object evt) {
			if (evt instanceof SslHandshakeCompletionEvent) {
				handshakeDone = true;
				if (ctx.pipeline()
				       .context(this) != null) {
					ctx.pipeline()
					   .remove(this);
				}
				SslHandshakeCompletionEvent handshake = (SslHandshakeCompletionEvent) evt;
				if (handshake.isSuccess()) {
					ctx.fireChannelActive();
				}
				else {
					ctx.fireExceptionCaught(handshake.cause());
				}
			}
			ctx.fireUserEventTriggered(evt);
		}
	}

	static final Logger log = Loggers.getLogger(SslProvider.class);

	static final LoggingHandler LOGGING_HANDLER =
			AdvancedByteBufFormat.HEX_DUMP
					.toLoggingHandler("reactor.netty.tcp.ssl", LogLevel.DEBUG, Charset.defaultCharset());

	/**
	 * <a href="https://wiki.mozilla.org/Security/Server_Side_TLS#Modern_compatibility">Mozilla Modern Cipher
	 * Suites</a> minus the following cipher suites that are black listed by the
	 * <a href="https://tools.ietf.org/html/rfc7540#appendix-A">HTTP/2 RFC</a>.
	 * Copied from io.netty.handler.codec.http2.Http2SecurityUtil
	 */
	static final List<String> HTTP2_CIPHERS =
			Collections.unmodifiableList(Arrays.asList(
					/* openssl = ECDHE-ECDSA-AES128-GCM-SHA256 */
					"TLS_ECDHE_ECDSA_WITH_AES_128_GCM_SHA256",

					/* REQUIRED BY HTTP/2 SPEC */
					/* openssl = ECDHE-RSA-AES128-GCM-SHA256 */
					"TLS_ECDHE_RSA_WITH_AES_128_GCM_SHA256",
					/* REQUIRED BY HTTP/2 SPEC */

					/* openssl = ECDHE-ECDSA-AES256-GCM-SHA384 */
					"TLS_ECDHE_ECDSA_WITH_AES_256_GCM_SHA384",
					/* openssl = ECDHE-RSA-AES256-GCM-SHA384 */
					"TLS_ECDHE_RSA_WITH_AES_256_GCM_SHA384",
					/* openssl = ECDHE-ECDSA-CHACHA20-POLY1305 */
					"TLS_ECDHE_ECDSA_WITH_CHACHA20_POLY1305_SHA256",
					/* openssl = ECDHE-RSA-CHACHA20-POLY1305 */
					"TLS_ECDHE_RSA_WITH_CHACHA20_POLY1305_SHA256",

					/* TLS 1.3 ciphers */
					"TLS_AES_128_GCM_SHA256",
					"TLS_AES_256_GCM_SHA384",
					"TLS_CHACHA20_POLY1305_SHA256"));
}<|MERGE_RESOLUTION|>--- conflicted
+++ resolved
@@ -49,13 +49,6 @@
 import reactor.core.Exceptions;
 import reactor.netty.NettyPipeline;
 import reactor.netty.ReactorNetty;
-<<<<<<< HEAD
-import reactor.netty.channel.AbstractChannelMetricsHandler;
-import reactor.netty.channel.ChannelMetricsRecorder;
-import reactor.netty.channel.ContextAwareChannelMetricsRecorder;
-import reactor.netty.channel.MicrometerChannelMetricsHandler;
-=======
->>>>>>> f9f1148b
 import reactor.netty.transport.logging.AdvancedByteBufFormat;
 import reactor.util.Logger;
 import reactor.util.Loggers;
@@ -520,13 +513,9 @@
 	}
 
 	public void addSslHandler(Channel channel, @Nullable SocketAddress remoteAddress, boolean sslDebug) {
-		addSslHandler(channel, remoteAddress, sslDebug, true);
-	}
-
-	public void addSslHandler(Channel channel, @Nullable SocketAddress remoteAddress, boolean sslDebug, boolean enableTracing) {
 		Objects.requireNonNull(channel, "channel");
 		if (sniProvider != null) {
-			sniProvider.addSniHandler(channel, sslDebug, enableTracing);
+			sniProvider.addSniHandler(channel, sslDebug);
 			return;
 		}
 
@@ -562,7 +551,7 @@
 			pipeline.addFirst(NettyPipeline.SslHandler, sslHandler);
 		}
 
-		addSslReadHandler(pipeline, sslDebug, remoteAddress == null, enableTracing);
+		addSslReadHandler(pipeline, sslDebug);
 	}
 
 	@Override
@@ -592,19 +581,15 @@
 		return Objects.hash(builderHashCode);
 	}
 
-	static void addSslReadHandler(ChannelPipeline pipeline, boolean sslDebug, boolean onServer, boolean enableTracing) {
-		ChannelHandler handler = pipeline.get(NettyPipeline.ChannelMetricsHandler);
-		ChannelHandler sslReadHandler = handler instanceof MicrometerChannelMetricsHandler && enableTracing ?
-				new MicrometerSslReadHandler(((MicrometerChannelMetricsHandler) handler).recorder(), onServer) :
-				new SslReadHandler();
+	static void addSslReadHandler(ChannelPipeline pipeline, boolean sslDebug) {
 		if (pipeline.get(NettyPipeline.LoggingHandler) != null) {
-			pipeline.addAfter(NettyPipeline.LoggingHandler, NettyPipeline.SslReader, sslReadHandler);
+			pipeline.addAfter(NettyPipeline.LoggingHandler, NettyPipeline.SslReader, new SslReadHandler());
 			if (sslDebug) {
 				pipeline.addBefore(NettyPipeline.SslHandler, NettyPipeline.SslLoggingHandler, LOGGING_HANDLER);
 			}
 		}
 		else {
-			pipeline.addAfter(NettyPipeline.SslHandler, NettyPipeline.SslReader, sslReadHandler);
+			pipeline.addAfter(NettyPipeline.SslHandler, NettyPipeline.SslReader, new SslReadHandler());
 		}
 	}
 
@@ -786,12 +771,7 @@
 		}
 	}
 
-<<<<<<< HEAD
-	static class SslReadHandler extends ChannelInboundHandlerAdapter {
-
-=======
 	static final class SslReadHandler extends ChannelInboundHandlerAdapter {
->>>>>>> f9f1148b
 		boolean handshakeDone;
 
 		@Override
