/*
 * Copyright (c) 2018-2024 VMware, Inc. or its affiliates, All Rights Reserved.
 *
 * Licensed under the Apache License, Version 2.0 (the "License");
 * you may not use this file except in compliance with the License.
 * You may obtain a copy of the License at
 *
 *   https://www.apache.org/licenses/LICENSE-2.0
 *
 * Unless required by applicable law or agreed to in writing, software
 * distributed under the License is distributed on an "AS IS" BASIS,
 * WITHOUT WARRANTIES OR CONDITIONS OF ANY KIND, either express or implied.
 * See the License for the specific language governing permissions and
 * limitations under the License.
 */
<<<<<<< HEAD
buildscript {
	repositories {
		maven {
			url "https://plugins.gradle.org/m2/"
		}
	}
	dependencies {
		classpath "net.ltgt.gradle:gradle-errorprone-plugin:2.0.2"
	}
}

apply plugin: net.ltgt.gradle.errorprone.ErrorPronePlugin

ext {
	errorproneCoreVersion = "2.7.1"
	guavaVersion = "30.0-jre"
}

dependencies {
	errorprone "com.google.errorprone:error_prone_core:$errorproneCoreVersion"
	errorprone "com.google.guava:guava:$guavaVersion" // prevents conflicts with guava versions of other gradle plugins
=======
apply plugin: 'net.ltgt.errorprone'

dependencies {
	errorprone "com.google.errorprone:error_prone_core:$errorproneCoreVersion"
	errorprone "com.google.guava:guava:$errorproneGuavaVersion" // prevents conflicts with guava versions of other gradle plugins
>>>>>>> d3e5a58c
}<|MERGE_RESOLUTION|>--- conflicted
+++ resolved
@@ -13,33 +13,9 @@
  * See the License for the specific language governing permissions and
  * limitations under the License.
  */
-<<<<<<< HEAD
-buildscript {
-	repositories {
-		maven {
-			url "https://plugins.gradle.org/m2/"
-		}
-	}
-	dependencies {
-		classpath "net.ltgt.gradle:gradle-errorprone-plugin:2.0.2"
-	}
-}
-
-apply plugin: net.ltgt.gradle.errorprone.ErrorPronePlugin
-
-ext {
-	errorproneCoreVersion = "2.7.1"
-	guavaVersion = "30.0-jre"
-}
-
-dependencies {
-	errorprone "com.google.errorprone:error_prone_core:$errorproneCoreVersion"
-	errorprone "com.google.guava:guava:$guavaVersion" // prevents conflicts with guava versions of other gradle plugins
-=======
 apply plugin: 'net.ltgt.errorprone'
 
 dependencies {
 	errorprone "com.google.errorprone:error_prone_core:$errorproneCoreVersion"
 	errorprone "com.google.guava:guava:$errorproneGuavaVersion" // prevents conflicts with guava versions of other gradle plugins
->>>>>>> d3e5a58c
 }