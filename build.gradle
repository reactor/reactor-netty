--- conflicted
+++ resolved
@@ -112,12 +112,8 @@
 	nettyQuicVersion = '0.0.43.Final'
 
 	// Testing
-<<<<<<< HEAD
 	brotli4jVersion = '1.12.0'
-	jacksonDatabindVersion = '2.15.1'
-=======
 	jacksonDatabindVersion = '2.15.2'
->>>>>>> 8e535c26
 	testAddonVersion = reactorCoreVersion
 	assertJVersion = '3.24.2'
 	awaitilityVersion = '4.2.0'
