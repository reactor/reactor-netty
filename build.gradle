--- conflicted
+++ resolved
@@ -40,13 +40,9 @@
 	id 'io.spring.javadoc-aggregate' version '0.0.1' apply false
 	id 'biz.aQute.bnd.builder' version '6.4.0' apply false
 	id 'org.graalvm.buildtools.native' version '0.9.25' apply false
-<<<<<<< HEAD
 	id 'io.spring.antora.generate-antora-yml' version '0.0.1' apply false
-	id 'net.ltgt.errorprone' version '4.1.0' apply false
+	id 'net.ltgt.errorprone' version '4.2.0' apply false
 	id 'me.champeau.mrjar' version '0.1.1' apply false
-=======
-	id 'net.ltgt.errorprone' version '4.2.0' apply false
->>>>>>> 4ccf9c8d
 }
 
 description = 'Reactive Streams Netty driver'
