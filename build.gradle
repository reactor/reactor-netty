--- conflicted
+++ resolved
@@ -17,14 +17,14 @@
 import java.text.SimpleDateFormat
 
 buildscript {
-<<<<<<< HEAD
 	repositories {
 		mavenCentral()
 		maven { url "https://plugins.gradle.org/m2/" }
 		maven { url "https://repo.spring.io/plugins-release" }
 	}
 	dependencies {
-		classpath 'org.springframework.build.gradle:propdeps-plugin:0.0.7'
+		classpath 'org.springframework.build.gradle:propdeps-plugin:0.0.7',
+			'org.jfrog.buildinfo:build-info-extractor-gradle:4.24.5' //applied in individual submodules
 	}
 }
 
@@ -35,35 +35,12 @@
 	id 'org.gradle.test-retry' version '1.2.1'
 	id 'io.spring.nohttp' version '0.0.8'
 	id 'com.github.johnrengelman.shadow' version '6.1.0' apply false
-	id 'com.jfrog.artifactory' version '4.16.1' apply false
+	//we now need version of Artifactory gradle plugin deployed on Maven Central, see above
 	id 'me.champeau.gradle.japicmp' version '0.2.9' apply false
 	id 'de.undercouch.download' version '4.1.1' apply false
 	id 'io.spring.javadoc' version '0.0.1' apply false
 	id 'io.spring.javadoc-aggregate' version '0.0.1' apply false
 	id 'biz.aQute.bnd.builder' version '5.3.0' apply false
-=======
-  repositories {
-	mavenCentral()
-	maven { url "https://repo.spring.io/plugins-release" }
-  }
-  dependencies {
-	classpath 'org.springframework.build.gradle:propdeps-plugin:0.0.7',
-			'com.google.gradle:osdetector-gradle-plugin:1.7.0',
-			'biz.aQute.bnd:biz.aQute.bnd.gradle:4.2.0',
-			'org.jfrog.buildinfo:build-info-extractor-gradle:4.24.5' //applied in individual submodules
-  }
-}
-
-plugins {
-  id "com.github.hierynomus.license" version "0.15.0"
-  id 'org.asciidoctor.convert' version '1.5.11'
-  id 'org.gradle.test-retry' version '1.2.1'
-  id 'com.github.johnrengelman.shadow' version '5.2.0'
-  //we now need version of Artifactory gradle plugin deployed on Maven Central, see above
-  id "de.undercouch.download" version "4.1.1"
-  id 'me.champeau.gradle.japicmp' version '0.2.9'
-  id 'io.spring.nohttp' version '0.0.5.RELEASE'
->>>>>>> da585f71
 }
 
 description = 'Reactive Streams Netty driver'
