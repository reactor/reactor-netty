--- conflicted
+++ resolved
@@ -110,15 +110,10 @@
 		nettyVersion = forceNettyVersion
 		println "Netty version defined from command line: ${forceNettyVersion}"
 	}
-<<<<<<< HEAD
 	nettyContribVersion = '5.0.0.Alpha2'
-	//nettyIoUringVersion = '0.0.15.Final'
+	//nettyIoUringVersion = '0.0.16.Final'
 	//nettyQuicVersion = '0.0.34.Final'
 	nettyContribMultipartVersion = '5.0.0.Alpha1'
-=======
-	nettyIoUringVersion = '0.0.16.Final'
-	nettyQuicVersion = '0.0.34.Final'
->>>>>>> cd28c000
 
 	// Testing
 	jacksonDatabindVersion = '2.14.0'
