--- conflicted
+++ resolved
@@ -135,12 +135,8 @@
 	junitVersion = '5.13.4'
 	junitPlatformLauncherVersion = '1.13.4'
 	mockitoVersion = '4.11.0'
-<<<<<<< HEAD
-	blockHoundVersion = '1.0.13.RELEASE'
+	blockHoundVersion = '1.0.14.RELEASE'
 	bouncycastleVersion = '1.80'
-=======
-	blockHoundVersion = '1.0.14.RELEASE'
->>>>>>> 8a941315
 	reflectionsVersion = '0.10.2'
 	errorproneCoreVersion = '2.10.0'
 	errorproneGuavaVersion = '30.0-jre'
