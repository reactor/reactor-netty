--- conflicted
+++ resolved
@@ -118,12 +118,7 @@
 		println "Netty version defined from command line: ${forceNettyVersion}"
 	}
 	nettyIoUringVersion = '0.0.26.Final'
-<<<<<<< HEAD
-	nettyHttp3Version = '0.0.29.Final'
-=======
-	nettyQuicVersion = '0.0.73.Final'
 	nettyHttp3Version = '0.0.30.Final'
->>>>>>> c3aa6ae6
 
 	// Testing
 	brotli4jVersion = '1.18.0'
