/*
 * Copyright (c) 2011-2016 Pivotal Software Inc, All Rights Reserved.
 *
 * Licensed under the Apache License, Version 2.0 (the "License");
 * you may not use this file except in compliance with the License.
 * You may obtain a copy of the License at
 *
 *       http://www.apache.org/licenses/LICENSE-2.0
 *
 * Unless required by applicable law or agreed to in writing, software
 * distributed under the License is distributed on an "AS IS" BASIS,
 * WITHOUT WARRANTIES OR CONDITIONS OF ANY KIND, either express or implied.
 * See the License for the specific language governing permissions and
 * limitations under the License.
 */

buildscript {
  repositories {
	maven { url "http://repo.spring.io/plugins-release" }
  }
  dependencies {
	classpath 'org.springframework.build.gradle:propdeps-plugin:0.0.7',
			'io.spring.gradle:spring-io-plugin:0.0.4.RELEASE',
			'com.github.jengelman.gradle.plugins:shadow:1.2.0',
			'org.asciidoctor:asciidoctorj-pdf:1.5.0-alpha.8'
  }
}

plugins {
  id 'org.asciidoctor.convert' version '1.5.2'
}

description = 'Reactive Streams Netty driver'

ext {
  gradleVersion = '2.8'
  gradleScriptDir = "${rootProject.projectDir}/gradle"

<<<<<<< HEAD
  reactorCoreVersion = "3.0.5.BUILD-SNAPSHOT"
=======
  reactorCoreVersion = "3.0.5.RELEASE"
>>>>>>> 4d613d4c
  reactorIpcVersion = "0.6.1.BUILD-SNAPSHOT"

  // Languages
  groovyVersion = '2.4.1'

  // Logging
  slf4jVersion = '1.7.12'
  logbackVersion = '1.1.2'
  testAddonVersion = '3.0.5.BUILD-SNAPSHOT'

  // Libraries
  nettyVersion = '4.1.8.Final'
  jacksonDatabindVersion = '2.5.1'
  protobufVersion = '2.6.1'
  kryoVersion = '3.0.3'
  snappyVersion = '1.1.1.6'
  aeronVersion = '0.9.4'
  rxJavaVersion = '1.0.14'

  // Testing
  mockitoVersion = '1.10.19'
  spockVersion = '1.0-groovy-2.4'

  javadocLinks = ["http://docs.oracle.com/javase/7/docs/api/",
				  "http://docs.oracle.com/javaee/6/api/",
				  "http://fasterxml.github.io/jackson-databind/javadoc/2.5/",
				  "http://www.reactive-streams.org/reactive-streams-1.0.0-javadoc/",
				  "http://projectreactor.io/docs/core/release/api/",
				  "http://netty.io/4.1/api/",
				  "http://projectreactor.io/docs/ipc/release/api/",
				  "http://projectreactor.io/docs/netty/release/api/",] as String[]
}

apply from: "$gradleScriptDir/setup.gradle"
apply from: "$gradleScriptDir/doc.gradle"

configure(rootProject) { project ->
  group = 'io.projectreactor.ipc'

  apply plugin: 'propdeps'
  apply plugin: 'java'
  apply plugin: 'groovy'
  apply from: "${gradleScriptDir}/ide.gradle"


  apply plugin: 'osgi'
  apply plugin: 'groovy'

  ext.bundleImportPackages = ['com.fasterxml.jackson.core;resolution:=optional',
							  'com.fasterxml.jackson.databind;resolution:=optional',
							  'com.fasterxml.jackson.module;resolution:=optional',
							  '*']

  [compileJava, compileTestJava]*.options*.compilerArgs = ["-Xlint:varargs",
														   "-Xlint:cast",
														   "-Xlint:classfile",
														   "-Xlint:dep-ann",
														   "-Xlint:divzero",
														   "-Xlint:empty",
														   "-Xlint:finally",
														   "-Xlint:overrides",
														   "-Xlint:path",
														   "-Xlint:processing",
														   "-Xlint:static",
														   "-Xlint:try",
														   "-Xlint:deprecation",
														   "-Xlint:unchecked",
														   "-Xlint:-serial",      // intentionally disabled
														   "-Xlint:-options",     // intentionally disabled
														   "-Xlint:-fallthrough", // intentionally disabled
														   "-Xlint:-rawtypes"     // TODO enable and fix warnings
  ]

  compileJava {
	sourceCompatibility = 1.8
	targetCompatibility = 1.8
  }

  compileTestJava {
	sourceCompatibility = 1.8
	targetCompatibility = 1.8
  }

  if (JavaVersion.current().isJava8Compatible()) {
	compileTestJava.options.compilerArgs += "-parameters"
	tasks.withType(Javadoc) {
	  options.addStringOption('Xdoclint:none', '-quiet')
	}
  }

  [compileJava, compileTestJava]*.options*.encoding = 'UTF-8'
  sourceSets.test.resources.srcDirs = ["src/test/resources", "src/test/java"]

  configurations.all {
	exclude group: 'commons-logging', module: 'commons-logging'
  }

  project.tasks.withType(Test).all {
	systemProperty("java.awt.headless", "true")
	systemProperty("reactor.trace.cancel", "true")
	systemProperty("reactor.trace.nocapacity", "true")
	systemProperty("testGroups", project.properties.get("testGroups"))
	scanForTestClasses = false
	include '**/*Tests.*'
	include '**/*Spec.*'
	exclude '**/*Abstract*.*'
  }

  repositories {
	if (version.endsWith('BUILD-SNAPSHOT') || project.hasProperty('platformVersion')) {
	  mavenLocal()
	  maven { url 'http://repo.spring.io/libs-snapshot' }
	}
	maven { url 'http://repo.spring.io/libs-milestone' }
	maven { url 'http://repo.spring.io/libs-release' }
	maven { url "https://oss.sonatype.org/content/repositories/releases/" }
	jcenter()
	mavenCentral()
  }

  // dependencies that are common across all java projects
  dependencies {
	// JSR-305 annotations
	optional "com.google.code.findbugs:jsr305:3.0.0"

	// Logging
	optional "org.slf4j:slf4j-api:$slf4jVersion"

	compile "io.projectreactor.ipc:reactor-ipc:$reactorIpcVersion"
	compile "io.projectreactor:reactor-core:$reactorCoreVersion"

	//Default reactor-netty impl
	compile "io.netty:netty-all:$nettyVersion"

	// Testing
	testCompile "org.apache.httpcomponents:fluent-hc:4.3.6"
	testCompile "com.fasterxml.jackson.core:jackson-databind:$jacksonDatabindVersion"
	testCompile "io.reactivex:rxjava:$rxJavaVersion"
	testCompile "io.projectreactor.addons:reactor-test:$testAddonVersion"

	testRuntime "org.slf4j:jcl-over-slf4j:$slf4jVersion"

	testRuntime "ch.qos.logback:logback-classic:$logbackVersion"
	// Testing
	testCompile "org.codehaus.groovy:groovy:$groovyVersion",
			"org.spockframework:spock-core:$spockVersion",
			"org.hamcrest:hamcrest-library:1.3",
			"org.testng:testng:6.8.5"
  }


  if (project.hasProperty('platformVersion')) {
	apply plugin: 'spring-io'

	repositories {
	  maven { url 'http://repo.spring.io/libs-snapshot' }
	}

	dependencyManagement {
	  springIoTestRuntime {
		imports {
		  mavenBom "io.spring.platform:platform-bom:$platformVersion"
		}
	  }
	}
  }


  jar {
	manifest {
	  instruction 'Import-Package', bundleImportPackages.join(',')
	}
  }
}

configurations.all {
  // check for updates every build
  resolutionStrategy.cacheChangingModulesFor 0, 'seconds'
}<|MERGE_RESOLUTION|>--- conflicted
+++ resolved
@@ -36,11 +36,7 @@
   gradleVersion = '2.8'
   gradleScriptDir = "${rootProject.projectDir}/gradle"
 
-<<<<<<< HEAD
-  reactorCoreVersion = "3.0.5.BUILD-SNAPSHOT"
-=======
   reactorCoreVersion = "3.0.5.RELEASE"
->>>>>>> 4d613d4c
   reactorIpcVersion = "0.6.1.BUILD-SNAPSHOT"
 
   // Languages
