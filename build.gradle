--- conflicted
+++ resolved
@@ -116,13 +116,8 @@
 	hoverflyJavaVersion = '0.14.3'
 	tomcatVersion = '9.0.70'
 	boringSslVersion = '2.0.55.Final'
-<<<<<<< HEAD
-	junitVersion = '5.9.1'
+	junitVersion = '5.9.2'
 	junitPlatformLauncherVersion = '1.9.2'
-=======
-	junitVersion = '5.9.2'
-	junitPlatformLauncherVersion = '1.9.1'
->>>>>>> 8ca63b3b
 	mockitoVersion = '4.11.0'
 	blockHoundVersion = '1.0.6.RELEASE'
 
